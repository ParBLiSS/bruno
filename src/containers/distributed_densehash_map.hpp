/*
 * Copyright 2015 Georgia Institute of Technology
 *
 * Licensed under the Apache License, Version 2.0 (the "License");
 * you may not use this file except in compliance with the License.
 * You may obtain a copy of the License at
 *
 *     http://www.apache.org/licenses/LICENSE-2.0
 *
 * Unless required by applicable law or agreed to in writing, software
 * distributed under the License is distributed on an "AS IS" BASIS,
 * WITHOUT WARRANTIES OR CONDITIONS OF ANY KIND, either express or implied.
 * See the License for the specific language governing permissions and
 * limitations under the License.
 */

/**
 * @file    distributed_densehash_map.hpp
 * @ingroup index
 * @author  Tony Pan <tpan7@gatech.edu>
 * @brief   Implements the distributed_multimap, distributed map, and distributed_reduction_map
 *          data structures.
 *
 *          implementation is hash-base (O(1) lookup). later will support sort-based (load balanced).
 *
 *          for now, input and output via local vectors.
 *          (later, allow remote vectors,
 *            which can have remote ranges  (all to all to "sort" remote ranges to src proc,
 *            then src proc compute target procs for each elements in the remote ranges,
 *            communicate remote ranges to target procs.  target proc can then materialize the data.
 *            may not be efficient though if we don't have local spatial coherence..
 *          )
 *
 *          most create-find-delete operations support remote filtering via predicates.
 *          most create-find-delete oeprations support remote transformation.
 *
 *          signature of predicate is bool pred(T&).  if predicate needs to access the local map, it should be done via its constructor.
 *

 */

#ifndef BLISS_DISTRIBUTED_DENSEHASH_MAP_HPP
#define BLISS_DISTRIBUTED_DENSEHASH_MAP_HPP


#include <utility> 			  // for std::pair

//#include <sparsehash/dense_hash_map>  // not a multimap, where we need it most.
#include <functional> 		// for std::function and std::hash
#include <algorithm> 		// for sort, stable_sort, unique, is_sorted
#include <iterator>  // advance, distance

#include <cstdint>  // for uint8, etc.

#include <type_traits>

#include <mxx/collective.hpp>
#include <mxx/reduction.hpp>
#include <mxx/algos.hpp> // for bucketing

#include "containers/distributed_map_base.hpp"
#include "containers/densehash_map.hpp"

#include "utils/benchmark_utils.hpp"  // for timing.
#include "utils/logging.h"

#include "common/kmer_transform.hpp"

#include "containers/dsc_container_utils.hpp"

namespace dsc  // distributed std container
{
	// =================
	// NOTE: when using this, need to further alias so that only Key param remains.
	// =================


  /**
   * @brief  distributed unordered map following std unordered map's interface.
   * @details   This class is modeled after the std::unordered_map.
   *         it has as much of the same methods of std::unordered_map as possible.  however, all methods consider the fact
   *         that the data are in distributed memory space, so to access the data, "communication" is needed.  Also since we
   *         are working with 'distributed' data, batched operations are preferred.
   *
   *         Note that "communication" is a weak concept here meaning that we are accessing a different local container.
   *         as such, communicator may be defined for MPI, UPC, OpenMP, etc.
   *
   *         This allows the possibility of using distributed unordered map as local storage for coarser grain distributed container.
   *
   *         Note that communicator requires a mapping strategy between a key and the target processor/thread/partition.  The mapping
   *         may be done using a hash, similar to the local distributed unordered map, or it may be done via sorting/lookup or other mapping
   *         mechanisms.  The choice may be constrained by the communication approach, e.g. global sorting  does not work well with
   *         incremental async communication
   *
   *  this class and its subclasses rely on 2 hash function for data distribution and 1 equal and 1 less comparators.  these are specified
   *  as template parameters.  the less comparator is for preprocessing queries and inserts.  keys (e.g.) kmers are transformed before they
   *  are hashed/compared.
   *    an alternative approach is to hold only canonical keys in the map.
   *    yet another alternative approach is to perform 2 queries for every key.- 2x computation but communication is spread out.
   *
   *  note: KeyTransform is applied before Hash, and Equal operators.  These operators should have NO KNOWLEDGE of any transform applied, including kmolecule to kmer mapping.
   *
   *  any operation that uses sort is not going to scale well.  this includes "hash_unique_key, hash_unique_tuple, local_reduction"...
   *  to reduce this, we can try by using a hash set instead.  http://www.vldb.org/pvldb/2/vldb09-257.pdf, http://www.vldb.org/pvldb/vol7/p85-balkesen.pdf
   *
   *  conditional version of insert/erase/find/count supports predicate that operate on INTERMEDIATE RESULTS.  input (key,key-value pair) can be pre-filtered.
   *    output (query result, e.g.) can be post filtered (and optionally reduce comm volume).
   *    intermediate results (such as counting in multimap only if T has certain value) can only be filtered at during local_operation.
   *
   *
   * key to proc assignment can be done as hash or splitters in sorted range.
   * tuples can be sotred in hash table or as sorted array.
   *   hash-hash combination works
   *  sort-sort combination works as well
   *  hash-sort combination can work.  advantage is in range query.
   *  sort-hash combination would be expensive for updating splitters
   *
   * This version is the hash-hash.
   *
   * @tparam Key
   * @tparam T
   * @tparam Container  default to unordered_map and unordered multimap, requiring 5 template params.
   * @tparam Comm   default to mpi_collective_communicator       communicator for global communication. may hash or sort.
   * @tparam KeyTransform   transform function for the key.  can supply identity.  requires a single template argument (Key).  useful for mapping kmolecule to kmer.
   * @tparam Hash   hash function for local and distribution.  requires a template arugment (Key), and a bool (prefix, chooses the MSBs of hash instead of LSBs)
   * @tparam Equal   default to ::std::equal_to<Key>   equal function for the local storage.
   * @tparam Alloc  default to ::std::allocator< ::std::pair<const Key, T> >    allocator for local storage.
   */
  template<typename Key, typename T,
    template <typename, typename, typename, template <typename> class, 
      typename, typename, typename, bool> class Container,
    template <typename> class MapParams,
    typename SpecialKeys = ::fsc::sparsehash::special_keys<Key>,
    class Alloc = ::std::allocator< ::std::pair<const Key, T> >
  >
  class densehash_map_base :
		  public ::dsc::map_base<Key, T, MapParams, Alloc> {

    protected:
      using Base = ::dsc::map_base<Key, T, MapParams, Alloc>;

      struct KeyToRank {
          typename Base::DistTransformedFunc proc_trans_hash;
          const int p;

          // 2x comm size to allow more even distribution?
          KeyToRank(int comm_size) :
        	  proc_trans_hash(typename Base::DistFunc(ceilLog2(comm_size)),
        			  	  	  typename Base::DistTrans()),
        			  p(comm_size) {};

          inline int operator()(Key const & x) const {
            //            printf("KeyToRank operator. commsize %d  key.  hashed to %d, mapped to proc %d \n", p, proc_hash(Base::trans(x)), proc_hash(Base::trans(x)) % p);
            return proc_trans_hash(x) % p;
          }
          template<typename V>
          inline int operator()(::std::pair<Key, V> const & x) const {
            return this->operator()(x.first);
          }
          template<typename V>
          inline int operator()(::std::pair<const Key, V> const & x) const {
            return this->operator()(x.first);
          }
      } key_to_rank;


      /**
       * @brief count elements with the specified keys in the distributed sorted_multimap.
       * @note  input cannot have duplicate elements.
       *
       * @param first
       * @param last
       */
      struct QueryProcessor {  // assume unique, always.

          // assumes that container is sorted. and exact overlap region is provided.  do not filter output here since it's an output iterator.
          template <class DB, class QueryIter, class OutputIter, class Operator, class Predicate = ::fsc::TruePredicate>
          static size_t process(DB &db,
                                QueryIter query_begin, QueryIter query_end,
                                OutputIter &output, Operator & op,
                                bool sorted_query = false, Predicate const &pred = Predicate()) {

              if (query_begin == query_end) return 0;

              size_t count = 0;  // before size.
              if (!::std::is_same<Predicate, ::fsc::TruePredicate>::value)
                for (auto it = query_begin; it != query_end; ++it) {
                  count += op(db, *it, output, pred);
                }
              else
                for (auto it = query_begin; it != query_end; ++it) {
                  count += op(db, *it, output);
                }
              return count;
          }

      };

      template <typename K>
      using StoreTrans = typename MapParams<Key>::template StorageTransform<K>;
      template <typename K>
      using StoreEqual = typename MapParams<Key>::template StorageEqual<K>;


    public:
      using local_container_type = Container<Key, T,
          SpecialKeys,
          StoreTrans,
		  typename Base::StoreTransformedFunc,
		  ::fsc::sparsehash::compare<Key, StoreEqual, StoreTrans>,
		  Alloc, SpecialKeys::need_to_split>;

      // std::densehash_multimap public members.
      using key_type              = typename local_container_type::key_type;
      using mapped_type           = typename local_container_type::mapped_type;
      using value_type            = typename local_container_type::value_type;
      using hasher                = typename local_container_type::hasher;
      using key_equal             = typename local_container_type::key_equal;
      using allocator_type        = typename local_container_type::allocator_type;
      using iterator              = typename local_container_type::iterator;
      using const_iterator        = typename local_container_type::const_iterator;
      using size_type             = typename local_container_type::size_type;
      using difference_type       = typename local_container_type::difference_type;

    protected:
      local_container_type c;

      mutable bool local_changed;

      struct LocalCount {
          // unfiltered.
          template<class DB, typename Query, class OutputIter>
          size_t operator()(DB &db, Query const &v, OutputIter &output) const {
              *output = ::std::move(::std::make_pair(v, db.count(v)));
              ++output;
              return 1;
          }
          // filtered element-wise.
          template<class DB, typename Query, class OutputIter, class Predicate = ::fsc::TruePredicate>
          size_t operator()(DB &db, Query const &v, OutputIter &output,
                            Predicate const& pred) const {
              auto range = db.equal_range(v);

              // add the output entry.
              size_t count = 0;
              if (pred(range.first, range.second))  // operator to decide if range matches.
                count = ::std::count_if(range.first, range.second, pred);  // operator for each element in range.

              *output = ::std::move(::std::make_pair(v, count));
              ++output;
              return 1;
          }
          // no filter by range AND elemenet for now.
      } count_element;


      /**
       * @brief insert new elements in the distributed densehash_multimap.
       * @param first
       * @param last
       */
      template <typename KT>
      size_t local_insert(std::vector<KT> & input) {
          BL_BENCH_INIT(local_insert);

    	  BL_BENCH_START(local_insert);
          this->local_reserve(c.size() + input.size());  // before branching, because reserve calls collective "empty()"
          BL_BENCH_END(local_insert, "reserve", this->c.size());


          size_t before = c.size();

          BL_BENCH_START(local_insert);
          this->c.insert(input);
          BL_BENCH_END(local_insert, "insert", this->c.size());

          if (c.size() != before) local_changed = true;

          BL_BENCH_REPORT_MPI_NAMED(local_insert, "base_densehash:local_insert", this->comm);

          //          c.insert(first, last);  // mem usage?
          return c.size() - before;
      }

      /**
       * @brief insert new elements in the distributed densehash_multimap.  example use: stop inserting if more than x entries.
       * @param first
       * @param last
       */
      template <class KT, class Predicate>
      size_t local_insert(std::vector<KT> & input, Predicate const &pred) {

          if (input.size() == 0) return 0;

          auto new_end = std::partition(input.begin(), input.end(), pred);
          input.erase(new_end, input.end());

          size_t before = c.size();

          this->local_insert(input);

          if (c.size() != before) local_changed = true;

          return c.size() - before;
      }

      /**
       * @brief find elements with the specified keys in the distributed densehash_multimap.
       * @param keys  content will be changed and reordered
       * @param last
       */
      template <class LocalFind, typename Predicate = ::fsc::TruePredicate>
      ::std::vector<::std::pair<Key, T> > find_a2a(LocalFind & find_element, ::std::vector<Key>& keys, bool sorted_input = false, Predicate const& pred = Predicate()) const {
          BL_BENCH_INIT(find);

          ::std::vector<::std::pair<Key, T> > results;

          if (::dsc::empty(keys, this->comm)) {
            BL_BENCH_REPORT_MPI_NAMED(find, "base_densehash_map:find_a2a", this->comm);
            return results;
          }


//          if (this->empty()) {
//            BL_BENCH_REPORT_MPI_NAMED(find, "base_densehash_map:find_a2a", this->comm);
//            return results;
//          }


          BL_BENCH_START(find);
          ::fsc::back_emplace_iterator<::std::vector<::std::pair<Key, T> > > emplace_iter(results);
          // even if count is 0, still need to participate in mpi calls.  if (keys.size() == 0) return results;
          this->transform_input(keys);
          BL_BENCH_END(find, "input_transform", keys.size());

          if (this->comm.size() > 1) {

            BL_BENCH_COLLECTIVE_START(find, "dist_query", this->comm);
            // distribute (communication part)
            std::vector<size_t> recv_counts(
            		::dsc::distribute_unique(keys, this->key_to_rank, sorted_input, this->comm,
            				typename Base::StoreTransformedFunc(),
            				typename Base::StoreTransformedEqual()));
            BL_BENCH_END(find, "dist_query", keys.size());


            // local find. memory utilization a potential problem.
            // do for each src proc one at a time.

            BL_BENCH_START(find);
            // 1.5s for 32 nodes 6gb file type of slow....
            //            float multi = this->get_multiplicity();
            //            if (this->comm.rank() == 0) printf("rank %d multiplicity %f\n", this->comm.rank(), multi);
            results.reserve(keys.size());                   // TODO:  should estimate coverage.
            BL_BENCH_END(find, "reserve", results.capacity());

            BL_BENCH_START(find);
            std::vector<size_t> send_counts(this->comm.size(), 0);
            auto start = keys.begin();
            auto end = start;
            for (int i = 0; i < this->comm.size(); ++i) {
              ::std::advance(end, recv_counts[i]);

              // work on query from process i.
              send_counts[i] = QueryProcessor::process(c, start, end, emplace_iter, find_element, sorted_input, pred);
              // if (this->comm.rank() == 0) BL_DEBUGF("R %d added %d results for %d queries for process %d\n", this->comm.rank(), send_counts[i], recv_counts[i], i);

              start = end;
            }
            BL_BENCH_END(find, "local_find", results.size());
            if (this->comm.rank() == 0) printf("rank %d result size %lu capacity %lu\n", this->comm.rank(), results.size(), results.capacity());


            BL_BENCH_COLLECTIVE_START(find, "a2a2", this->comm);
            // send back using the constructed recv count
            mxx::all2allv(results, send_counts, this->comm).swap(results);
            BL_BENCH_END(find, "a2a2", results.size());

          } else {

            BL_BENCH_START(find);
            // keep unique keys
            ::fsc::unique(keys, sorted_input,
            		typename Base::StoreTransformedFunc(),
            		typename Base::StoreTransformedEqual());
            BL_BENCH_END(find, "uniq1", keys.size());

            BL_BENCH_START(find);
//            float multi = this->get_multiplicity();
//            if (this->comm.rank() == 0) printf("rank %d multiplicity %f\n", this->comm.rank(), multi);
            results.reserve(keys.size());                   // TODO:  should estimate coverage.
            //printf("reserving %lu\n", keys.size() * this->key_multiplicity);
            BL_BENCH_END(find, "reserve", keys.capacity() );

            BL_BENCH_START(find);
            QueryProcessor::process(c, keys.begin(), keys.end(), emplace_iter, find_element, sorted_input, pred);
            BL_BENCH_END(find, "local_find", results.size());

            if (this->comm.rank() == 0) printf("rank %d result size %lu capacity %lu\n", this->comm.rank(), results.size(), results.capacity());

          }

          BL_BENCH_REPORT_MPI_NAMED(find, "base_densehash:find_a2a", this->comm);

          return results;

      }

      /**
       * @brief find elements with the specified keys in the distributed densehash_multimap.
       *
       * why this version that uses isend and irecv?  because all2all version requires all result data to be in memory.
       * this one can do it one source process at a time.
       *
       * @param keys    content will be changed and reordered.
       * @param last
       */
      template <class LocalFind, typename Predicate = ::fsc::TruePredicate>
      ::std::vector<::std::pair<Key, T> > find_overlap(LocalFind & find_element, ::std::vector<Key>& keys, bool sorted_input = false, Predicate const& pred = Predicate()) const {
          BL_BENCH_INIT(find);

          ::std::vector<::std::pair<Key, T> > results;

          if (::dsc::empty(keys, this->comm)) {
            BL_BENCH_REPORT_MPI_NAMED(find, "base_densehash_map:find_overlap", this->comm);
            return results;
          }

//
//          if (this->empty()) {
//            BL_BENCH_REPORT_MPI_NAMED(find, "base_densehash_map:find_overlap", this->comm);
//            return results;
//          }


          BL_BENCH_START(find);
          ::fsc::back_emplace_iterator<::std::vector<::std::pair<Key, T> > > emplace_iter(results);
          // even if count is 0, still need to participate in mpi calls.  if (keys.size() == 0) return results;

          ::std::vector<::std::pair<Key, T> > local_results;
          ::fsc::back_emplace_iterator<::std::vector<::std::pair<Key, T> > > local_emplace_iter(local_results);
          this->transform_input(keys);
          BL_BENCH_END(find, "transform_input", keys.size());

          if (this->comm.size() > 1) {

            BL_BENCH_COLLECTIVE_START(find, "dist_query", this->comm);
            // distribute (communication part)
            std::vector<size_t> recv_counts(
            		::dsc::distribute_unique(keys, this->key_to_rank, sorted_input, this->comm,
            				typename Base::StoreTransformedFunc(),
            				typename Base::StoreTransformedEqual()));

            BL_BENCH_END(find, "dist_query", keys.size());


            //======= local count to determine amount of memory to allocate at destination.
            BL_BENCH_START(find);
            ::std::vector<::std::pair<Key, size_t> > count_results;
            size_t max_key_count = *(::std::max_element(recv_counts.begin(), recv_counts.end()));
            count_results.reserve(max_key_count);
            ::fsc::back_emplace_iterator<::std::vector<::std::pair<Key, size_t> > > count_emplace_iter(count_results);

            std::vector<size_t> send_counts(this->comm.size(), 0);

            auto start = keys.begin();
            auto end = start;
            size_t total = 0;
            for (int i = 0; i < this->comm.size(); ++i) {
              ::std::advance(end, recv_counts[i]);

              // count results for process i
              count_results.clear();
              QueryProcessor::process(c, start, end, count_emplace_iter, count_element, sorted_input, pred);
              send_counts[i] =
                  ::std::accumulate(count_results.begin(), count_results.end(), static_cast<size_t>(0),
                                    [](size_t v, ::std::pair<Key, size_t> const & x) {
                return v + x.second;
              });
              //            for (auto it = count_results.begin(), max = count_results.end(); it != max; ++it) {
              //              send_counts[i] += it->second;
              //            }
              total += send_counts[i];
              start = end;
              //printf("Rank %d local count for src rank %d:  recv %d send %d\n", this->comm.rank(), i, recv_counts[i], send_counts[i]);
            }
            ::std::vector<::std::pair<Key, size_t> >().swap(count_results);
            BL_BENCH_END(find, "local_count", total);


            BL_BENCH_COLLECTIVE_START(find, "a2a_count", this->comm);
            std::vector<size_t> resp_counts = mxx::all2all(send_counts, this->comm);  // compute counts of response to receive
            BL_BENCH_END(find, "a2a_count", keys.size());


            //==== reserve
            BL_BENCH_START(find);
            auto resp_displs = mxx::impl::get_displacements(resp_counts);  // compute response displacements.

            auto resp_total = resp_displs[this->comm.size() - 1] + resp_counts[this->comm.size() - 1];
            auto max_send_count = *(::std::max_element(send_counts.begin(), send_counts.end()));
            results.resize(resp_total);   // allocate, not just reserve
            local_results.reserve(max_send_count);

            //printf("reserving %lu\n", keys.size() * this->key_multiplicity);
            BL_BENCH_END(find, "reserve", resp_total);

            //=== process queries and send results.  O(p) iterations
            BL_BENCH_START(find);
            auto recv_displs = mxx::impl::get_displacements(recv_counts);  // compute response displacements.
            int recv_from, send_to;
            size_t found;
            total = 0;
            std::vector<MPI_Request> reqs(2 * this->comm.size());

            mxx::datatype dt = mxx::get_datatype<::std::pair<Key, T> >();

            for (int i = 0; i < this->comm.size(); ++i) {
              recv_from = (this->comm.rank() + (this->comm.size() - i)) % this->comm.size(); // rank to recv data from

              // set up receive.
              MPI_Irecv(&results[resp_displs[recv_from]], resp_counts[recv_from], dt.type(),
                        recv_from, i, this->comm, &reqs[2 * i]);


              send_to = (this->comm.rank() + i) % this->comm.size();    // rank to send data to

              //== get data for the dest rank
              start = keys.begin();                                   // keys for the query for the dest rank
              ::std::advance(start, recv_displs[send_to]);
              end = start;
              ::std::advance(end, recv_counts[send_to]);

              local_results.clear();
              // work on query from process i.
              found = QueryProcessor::process(c, start, end, local_emplace_iter, find_element, sorted_input, pred);
              // if (this->comm.rank() == 0) BL_DEBUGF("R %d added %d results for %d queries for process %d\n", this->comm.rank(), send_counts[i], recv_counts[i], i);
              total += found;
              //== now send the results immediately - minimizing data usage so we need to wait for both send and recv to complete right now.

              MPI_Isend(&(local_results[0]), found, dt.type(), send_to,
                        i, this->comm, &reqs[2 * i + 1]);

              // wait for both requests to complete.
              MPI_Waitall(2, &reqs[2 * i], MPI_STATUSES_IGNORE);


              // verify correct? done by comparing to previous code.


              //printf("Rank %d local find send to %d:  query %d result sent %d (%d).  recv from %d received %d\n", this->comm.rank(), send_to, recv_counts[send_to], found, send_counts[send_to], recv_from, resp_counts[recv_from]);
            }
            //printf("Rank %d total find %lu\n", this->comm.rank(), total);
            BL_BENCH_END(find, "find_send", results.size());

          } else {

            BL_BENCH_START(find);
            // keep unique keys
            ::fsc::unique(keys, sorted_input,
    				typename Base::StoreTransformedFunc(),
    				typename Base::StoreTransformedEqual());
            BL_BENCH_END(find, "uniq1", keys.size());

            // memory is constrained.  find EXACT count.
            BL_BENCH_START(find);
            ::std::vector<::std::pair<Key, size_t> > count_results;
            count_results.reserve(keys.size());
            ::fsc::back_emplace_iterator<::std::vector<::std::pair<Key, size_t> > > count_emplace_iter(count_results);

            // count now.
            QueryProcessor::process(c, keys.begin(), keys.end(), count_emplace_iter, count_element, sorted_input, pred);
            size_t count = ::std::accumulate(count_results.begin(), count_results.end(), static_cast<size_t>(0),
                                             [](size_t v, ::std::pair<Key, size_t> const & x) {
              return v + x.second;
            });
            //          for (auto it = count_results.begin(), max = count_results.end(); it != max; ++it) {
            //            count += it->second;
            //          }
            BL_BENCH_END(find, "local_count", count);

            BL_BENCH_START(find);
            results.reserve(count);                   // TODO:  should estimate coverage.
            //printf("reserving %lu\n", keys.size() * this->key_multiplicity);
            BL_BENCH_END(find, "reserve", results.capacity());

            BL_BENCH_START(find);
            QueryProcessor::process(c, keys.begin(), keys.end(), emplace_iter, find_element, sorted_input, pred);
            BL_BENCH_END(find, "local_find", results.size());
          }

          BL_BENCH_REPORT_MPI_NAMED(find, "base_densehash:find_overlap", this->comm);

          return results;

      }


      /**
       * @brief find elements with the specified keys in the distributed densehash_multimap.
       * @param keys  content will be changed and reordered
       * @param last
       */
      template <class LocalFind, typename Predicate = ::fsc::TruePredicate>
      ::std::vector<::std::pair<Key, T> > find(LocalFind & find_element, ::std::vector<Key>& keys, bool sorted_input = false, Predicate const& pred = Predicate()) const {
          BL_BENCH_INIT(find);

          ::std::vector<::std::pair<Key, T> > results;

          if (::dsc::empty(keys, this->comm)) {
            BL_BENCH_REPORT_MPI_NAMED(find, "base_densehash_map:find", this->comm);
            return results;
          }

//          if (this->empty()) {
//            BL_BENCH_REPORT_MPI_NAMED(find, "base_densehash_map:find", this->comm);
//            return results;
//          }

          BL_BENCH_START(find);
          ::fsc::back_emplace_iterator<::std::vector<::std::pair<Key, T> > > emplace_iter(results);
          // even if count is 0, still need to participate in mpi calls.  if (keys.size() == 0) return results;
          this->transform_input(keys);
          BL_BENCH_END(find, "input_transform", keys.size());

          if (this->comm.size() > 1) {

            BL_BENCH_COLLECTIVE_START(find, "dist_query", this->comm);
            // distribute (communication part)
            std::vector<size_t> recv_counts(
            		::dsc::distribute_unique(keys, this->key_to_rank, sorted_input, this->comm,
            				typename Base::StoreTransformedFunc(),
            				typename Base::StoreTransformedEqual()));
            BL_BENCH_END(find, "dist_query", keys.size());


            // local find. memory utilization a potential problem.
            // do for each src proc one at a time.

            BL_BENCH_START(find);
            results.reserve(keys.size() * 10);                   // TODO:  should estimate coverage.
            BL_BENCH_END(find, "reserve", results.capacity());

            BL_BENCH_START(find);
            std::vector<size_t> send_counts(this->comm.size(), 0);
            auto start = keys.begin();
            auto end = start;
            for (int i = 0; i < this->comm.size(); ++i) {
              ::std::advance(end, recv_counts[i]);

              // work on query from process i.
              send_counts[i] = QueryProcessor::process(c, start, end, emplace_iter, find_element, sorted_input, pred);
              // if (this->comm.rank() == 0) BL_DEBUGF("R %d added %d results for %d queries for process %d\n", this->comm.rank(), send_counts[i], recv_counts[i], i);

              // use the first one to estimate the rest.
              //if (i == std::ceil(static_cast<double>(this->comm.size()) * 0.05)) {
			  if ((results.size() + send_counts[i]) > results.capacity()) {  // guess that next batch is going to get us similar size, and that may cause results to resize too much.
            	  // count so far
            	  size_t new_est = std::ceil((static_cast<double>(results.size()) / static_cast<double>(std::distance(keys.begin(), end))) * static_cast<double>(keys.size()) * 1.1f);
            	  if (this->comm.rank() == 0) printf("rank %d nkeys %lu nresuts %lu est result size %lu original estimate %lu\n", this->comm.rank(), keys.size(), results.size(), new_est, results.capacity());
            	  results.reserve(new_est);
              }

              start = end;
            }
            BL_BENCH_END(find, "local_find", results.size());
            if (this->comm.rank() == 0) printf("rank %d result size %lu capacity %lu\n", this->comm.rank(), results.size(), results.capacity());


            BL_BENCH_COLLECTIVE_START(find, "a2a2", this->comm);
            // send back using the constructed recv count
            mxx::all2allv(results, send_counts, this->comm).swap(results);
            BL_BENCH_END(find, "a2a2", results.size());

          } else {

            BL_BENCH_START(find);
            // keep unique keys
            ::fsc::unique(keys, sorted_input,
            		typename Base::StoreTransformedFunc(),
            		typename Base::StoreTransformedEqual());
            BL_BENCH_END(find, "uniq1", keys.size());

            BL_BENCH_START(find);
            results.reserve(keys.size());                   // TODO:  should estimate coverage.
            //printf("reserving %lu\n", keys.size() * this->key_multiplicity);
            BL_BENCH_END(find, "reserve", results.capacity() );

            size_t estimating = std::ceil(static_cast<double>(keys.size()) * 0.05);

            BL_BENCH_START(find);
            QueryProcessor::process(c, keys.begin(), keys.begin() + estimating, emplace_iter, find_element, sorted_input, pred);
            BL_BENCH_END(find, "local_find_0.1", estimating);

            BL_BENCH_START(find);
            size_t est = std::ceil((static_cast<double>(results.size()) / static_cast<double>(estimating)) * static_cast<double>(keys.size()) * 1.1f);
            results.reserve(est);
            BL_BENCH_END(find, "reserve_est", results.capacity());

            BL_BENCH_START(find);
            QueryProcessor::process(c, keys.begin() + estimating, keys.end(), emplace_iter, find_element, sorted_input, pred);
            BL_BENCH_END(find, "local_find", results.size());

            if (this->comm.rank() == 0) printf("rank %d result size %lu capacity %lu\n", this->comm.rank(), results.size(), results.capacity());

          }

          BL_BENCH_REPORT_MPI_NAMED(find, "base_densehash:find", this->comm);

          return results;

      }


      /**
       * @brief find elements with the specified keys in the distributed densehash_multimap.
       *
       * why this version that uses isend and irecv?  because all2all version requires all result data to be in memory.
       * this one can do it one source process at a time.
       *
       * @param keys    content will be changed and reordered.
       * @param last
       */
      template <class LocalFind, typename Predicate = ::fsc::TruePredicate>
      ::std::vector<::std::pair<Key, T> > find_sendrecv(LocalFind & find_element, ::std::vector<Key>& keys, bool sorted_input = false, Predicate const& pred = Predicate()) const {
          BL_BENCH_INIT(find);

          ::std::vector<::std::pair<Key, T> > results;

          if (::dsc::empty(keys, this->comm)) {
            BL_BENCH_REPORT_MPI_NAMED(find, "base_densehash_map:find_sendrecv", this->comm);
            return results;
          }

//          if (this->empty()) {
//            BL_BENCH_REPORT_MPI_NAMED(find, "base_densehash_map:find_sendrecv", this->comm);
//            return results;
//          }


          BL_BENCH_START(find);
          ::fsc::back_emplace_iterator<::std::vector<::std::pair<Key, T> > > emplace_iter(results);
          // even if count is 0, still need to participate in mpi calls.  if (keys.size() == 0) return results;

          ::std::vector<::std::pair<Key, T> > local_results;
          ::fsc::back_emplace_iterator<::std::vector<::std::pair<Key, T> > > local_emplace_iter(local_results);
          this->transform_input(keys);
          BL_BENCH_END(find, "transform_input", keys.size());

          BL_BENCH_START(find);
          ::fsc::unique(keys, sorted_input,
            				typename Base::StoreTransformedFunc(),
            				typename Base::StoreTransformedEqual());
          size_t num_orig_keys = keys.size();
          BL_BENCH_END(find, "unique", keys.size());


          if (this->comm.size() > 1) {

            BL_BENCH_COLLECTIVE_START(find, "dist_query", this->comm);
            // distribute (communication part)
            std::vector<size_t> recv_counts(
            		::dsc::distribute(keys, this->key_to_rank, sorted_input, this->comm));
            BL_BENCH_END(find, "dist_query", keys.size());

            //==== reserve
            BL_BENCH_START(find);
            local_results.reserve(keys.size());
            BL_BENCH_END(find, "reserve_local", keys.size());

            //=== process queries and send results.  O(p) iterations
            BL_BENCH_START(find);
            auto recv_displs = mxx::impl::get_displacements(recv_counts);  // compute response displacements.
            int recv_from, send_to;
            size_t found[2], recved[2];
            size_t found_total = 0, recv_total = 0, reqs_total = 0, est_total = 0;
            std::vector<MPI_Request> reqs(2 * this->comm.size());
            auto start = keys.begin();
            auto end = start;

            mxx::datatype dt = mxx::get_datatype<::std::pair<Key, T> >();
            mxx::datatype size_dt = mxx::get_datatype<size_t >();

            for (int i = 0; i < this->comm.size(); ++i) {
            	// wait for previous pair of requests to complete
            	if (i > 0) {
                    MPI_Waitall(2, &reqs[2 * (i - 1)], MPI_STATUSES_IGNORE);
            	}


              send_to = (this->comm.rank() + i) % this->comm.size();    // rank to send data to

              //== get data for the dest rank
              start = keys.begin();                                   // keys for the query for the dest rank
              ::std::advance(start, recv_displs[send_to]);
              end = start;
              ::std::advance(end, recv_counts[send_to]);

              local_results.clear();
              // work on query from process i.
              found[0] = recv_counts[send_to];
              found[1] = QueryProcessor::process(c, start, end, local_emplace_iter, find_element, sorted_input, pred);
              // if (this->comm.rank() == 0) BL_DEBUGF("R %d added %d results for %d queries for process %d\n", this->comm.rank(), send_counts[i], recv_counts[i], i);
              found_total += found[1];
              //== now send the results immediately - minimizing data usage so we need to wait for both send and recv to complete right now.

              // === recv from this rank
              recv_from = (this->comm.rank() + (this->comm.size() - i)) % this->comm.size(); // rank to recv data from


              // shift the size found around.
              MPI_Sendrecv(found, 2, size_dt.type(), send_to, i, recved, 2, size_dt.type(), recv_from, i, this->comm, MPI_STATUS_IGNORE);

              // once we have the size, now we estimate the size based on the first few iterations
              reqs_total += recved[0];

              // resize if we need to
              if (results.size() < (recv_total + recved[1])) {
            	  est_total = std::ceil((static_cast<double>(recv_total + recved[1]) / static_cast<double>(reqs_total)) * static_cast<double>(num_orig_keys) * 1.1f);
            	  if (this->comm.rank() == 0)
            		  printf("rank %d resizing results: iter %d req %lu res %lu, req_total %lu, recv_total %lu. curr result size %lu, capacity %lu.  est total %lu\n",
            				  this->comm.rank(), i, recved[0], recved[1], reqs_total, recv_total + recved[1], results.size(), results.capacity(), est_total);
            	  results.resize(est_total);
              }

              // set up receive.
              MPI_Irecv(&(results[recv_total]), recved[1], dt.type(),
                        recv_from, i + this->comm.size(), this->comm, &reqs[2 * i]);
              MPI_Isend(&(local_results[0]), found[1], dt.type(),
            		  send_to, i + this->comm.size(), this->comm, &reqs[2 * i + 1]);

//              MPI_Sendrecv(&(local_results[0]), found[1], dt.type(), send_to, i + this->comm.size(),
//            		  &(results[recv_total]), recved[1], dt.type(), recv_from, i + this->comm.size(),
//            		  this->comm, MPI_STATUS_IGNORE);

              recv_total += recved[1];

            }

            // wait for last pair of requests to complete.
            MPI_Waitall(2, &reqs[2 * (this->comm.size() - 1)], MPI_STATUSES_IGNORE);


            // now the estimate may be too large, so resize it back.
            results.resize(recv_total);


            //printf("Rank %d total find %lu\n", this->comm.rank(), total);
            BL_BENCH_END(find, "find_send", results.size());

          } else {

            BL_BENCH_START(find);
            // keep unique keys
            ::fsc::unique(keys, sorted_input,
    				typename Base::StoreTransformedFunc(),
    				typename Base::StoreTransformedEqual());
            BL_BENCH_END(find, "uniq1", keys.size());

            // memory is constrained.  find EXACT count.
            BL_BENCH_START(find);
            ::std::vector<::std::pair<Key, size_t> > count_results;
            count_results.reserve(keys.size());
            ::fsc::back_emplace_iterator<::std::vector<::std::pair<Key, size_t> > > count_emplace_iter(count_results);

            // count now.
            QueryProcessor::process(c, keys.begin(), keys.end(), count_emplace_iter, count_element, sorted_input, pred);
            size_t count = ::std::accumulate(count_results.begin(), count_results.end(), static_cast<size_t>(0),
                                             [](size_t v, ::std::pair<Key, size_t> const & x) {
              return v + x.second;
            });
            //          for (auto it = count_results.begin(), max = count_results.end(); it != max; ++it) {
            //            count += it->second;
            //          }
            BL_BENCH_END(find, "local_count", count);

            BL_BENCH_START(find);
            results.reserve(count);                   // TODO:  should estimate coverage.
            //printf("reserving %lu\n", keys.size() * this->key_multiplicity);
            BL_BENCH_END(find, "reserve", results.capacity());

            BL_BENCH_START(find);
            QueryProcessor::process(c, keys.begin(), keys.end(), emplace_iter, find_element, sorted_input, pred);
            BL_BENCH_END(find, "local_find", results.size());
          }

          BL_BENCH_REPORT_MPI_NAMED(find, "base_densehash:find_sendrecv", this->comm);

          return results;

      }


//      /**
//       * @brief find elements with the specified keys in the distributed densehash_multimap.
//       *
//       * why this version that uses isend and irecv?  because all2all version requires all result data to be in memory.
//       * this one can do it one source process at a time.
//       *
//       * @param keys    content will be changed and reordered.
//       * @param last
//       */
//      template <class LocalFind, typename Predicate = ::fsc::TruePredicate>
//      ::std::vector<::std::pair<Key, T> > find_irecv(LocalFind & find_element, ::std::vector<Key>& keys, bool sorted_input = false, Predicate const& pred = Predicate()) const {
//          BL_BENCH_INIT(find);
//
//          ::std::vector<::std::pair<Key, T> > results;
//
//      if (::dsc::empty(keys, this->comm)) {
//        BL_BENCH_REPORT_MPI_NAMED(find, "base_densehash_map:find_irecv", this->comm);
//        return results;
//      }
//          if (this->empty()) {
//            BL_BENCH_REPORT_MPI_NAMED(find, "base_densehash_map:find_irecv", this->comm);
//            return results;
//          }
//
//
//          BL_BENCH_START(find);
//          ::fsc::back_emplace_iterator<::std::vector<::std::pair<Key, T> > > emplace_iter(results);
//          // even if count is 0, still need to participate in mpi calls.  if (keys.size() == 0) return results;
//
//          std::vector<::std::vector<::std::pair<Key, T> > > local_results(2);  // allocate 2, one foreground, 1 background.
//          std::vector<::fsc::back_emplace_iterator<::std::vector<::std::pair<Key, T> > > > local_emplace_iters {
//            ::fsc::back_emplace_iterator<::std::vector<::std::pair<Key, T> > >(local_results[0]),
//                ::fsc::back_emplace_iterator<::std::vector<::std::pair<Key, T> > >(local_results[1])
//          };
//
//          this->transform_input(keys);
//          BL_BENCH_END(find, "transform_input", keys.size());
//
//          if (this->comm.size() > 1) {
//
//            BL_BENCH_COLLECTIVE_START(find, "dist_query", this->comm);
//            // distribute (communication part)
//            std::vector<size_t> recv_counts(
//            		::dsc::distribute_unique(keys, this->key_to_rank, sorted_input, this->comm,
//            				typename Base::StoreTransformedFunc(),
//            				typename Base::StoreTransformedEqual()));
//
//            BL_BENCH_END(find, "dist_query", keys.size());
//
//
//            //======= local count to determine amount of memory to allocate at destination.
//            BL_BENCH_START(find);
//            ::std::vector<::std::pair<Key, size_t> > count_results;
//            size_t max_key_count = *(::std::max_element(recv_counts.begin(), recv_counts.end()));
//            count_results.reserve(max_key_count);
//            ::fsc::back_emplace_iterator<::std::vector<::std::pair<Key, size_t> > > count_emplace_iter(count_results);
//
//            std::vector<size_t> send_counts(this->comm.size(), 0);
//
//            auto start = keys.begin();
//            auto end = start;
//            size_t total = 0;
//            for (int i = 0; i < this->comm.size(); ++i) {
//              ::std::advance(end, recv_counts[i]);
//
//              // count results for process i
//              count_results.clear();
//              QueryProcessor::process(c, start, end, count_emplace_iter, count_element, sorted_input, pred);
//              send_counts[i] =
//                  ::std::accumulate(count_results.begin(), count_results.end(), static_cast<size_t>(0),
//                                    [](size_t v, ::std::pair<Key, size_t> const & x) {
//                return v + x.second;
//              });
//              //            for (auto it = count_results.begin(), max = count_results.end(); it != max; ++it) {
//              //              send_counts[i] += it->second;
//              //            }
//              total += send_counts[i];
//              start = end;
//              //printf("Rank %d local count for src rank %d:  recv %d send %d\n", this->comm.rank(), i, recv_counts[i], send_counts[i]);
//            }
//            ::std::vector<::std::pair<Key, size_t> >().swap(count_results);
//            BL_BENCH_END(find, "local_count", total);
//
//
//            BL_BENCH_COLLECTIVE_START(find, "a2a_count", this->comm);
//            std::vector<size_t> resp_counts = mxx::all2all(send_counts, this->comm);  // compute counts of response to receive
//            BL_BENCH_END(find, "a2a_count", keys.size());
//
//
//            //==== reserve
//            BL_BENCH_START(find);
//            auto resp_displs = mxx::impl::get_displacements(resp_counts);  // compute response displacements.
//
//            auto resp_total = resp_displs[this->comm.size() - 1] + resp_counts[this->comm.size() - 1];
//            auto max_send_count = *(::std::max_element(send_counts.begin(), send_counts.end()));
//            results.resize(resp_total);   // allocate, not just reserve
//            local_results[0].resize(max_send_count);
//            local_results[1].resize(max_send_count);
//
//            //printf("reserving %lu\n", keys.size() * this->key_multiplicity);
//            BL_BENCH_END(find, "reserve", resp_total);
//
//            //=== process queries and send results.  O(p) iterations
//            BL_BENCH_START(find);
//            auto recv_displs = mxx::impl::get_displacements(recv_counts);  // compute response displacements.
//            int recv_from, send_to;
//            size_t found;
//            total = 0;
//            std::vector<MPI_Request> reqs(this->comm.size());
//
//            mxx::datatype dt = mxx::get_datatype<::std::pair<Key, T> >();
//
//            for (int i = 0; i < this->comm.size(); ++i) {
//              recv_from = (this->comm.rank() + (this->comm.size() - i)) % this->comm.size(); // rank to recv data from
//
//              // set up receive.
//              MPI_Irecv(&(results[resp_displs[recv_from]]), resp_counts[recv_from], dt.type(),
//                        recv_from, i, this->comm, &(reqs[i]));
//            }
//            BL_BENCH_END(find, "recv_request", this->comm.size());
//
//            BL_BENCH_START(find);
//
//            MPI_Request send_req = MPI_REQUEST_NULL;
//
//            for (int i = 0; i < this->comm.size(); ++i) {
//              send_to = (this->comm.rank() + i) % this->comm.size();    // rank to send data to
//
//              //== get data for the dest rank
//              start = keys.begin();                                   // keys for the query for the dest rank
//              ::std::advance(start, recv_displs[send_to]);
//              end = start;
//              ::std::advance(end, recv_counts[send_to]);
//
//              //local_results[i % 2].clear();
//              // work on query from process i.
//              auto oiter = local_results[i%2].begin();
//              found = QueryProcessor::process(c, start, end,
//                                              oiter, // local_emplace_iters[i % 2],
//                                              find_element, sorted_input, pred);
//              // if (this->comm.rank() == 0) BL_DEBUGF("R %d added %d results for %d queries for process %d\n", this->comm.rank(), send_counts[i], recv_counts[i], i);
//              total += found;
//              //== now send the results immediately - minimizing data usage so we need to wait for both send and recv to complete right now.
//
//              // wait for previous to finish
//              if (send_req != MPI_REQUEST_NULL) MPI_Wait(&send_req, MPI_STATUS_IGNORE);
//
//              // then send current.
//              MPI_Isend(&(local_results[i%2][0]), found, dt.type(), send_to,
//                        i, this->comm, &send_req);
//            }
//
//            // wait for last send to finish
//            if (send_req != MPI_REQUEST_NULL) MPI_Wait(&send_req, MPI_STATUS_IGNORE);
//            BL_BENCH_END(find, "sent", total);
//
//
//            // wait for all recv requests to complete.
//            BL_BENCH_START(find);
//           MPI_Waitall(reqs.size(), &(reqs[0]), MPI_STATUSES_IGNORE);
//
//
//              // verify correct? done by comparing to previous code.
//
//            //printf("Rank %d total find %lu\n", this->comm.rank(), total);
//            BL_BENCH_END(find, "recved", results.size());
//
//          } else {
//
//            BL_BENCH_START(find);
//            // keep unique keys
//            ::fsc::unique(keys, sorted_input,
//    				typename Base::StoreTransformedFunc(),
//    				typename Base::StoreTransformedEqual());
//            BL_BENCH_END(find, "uniq1", keys.size());
//
//            // memory is constrained.  find EXACT count.
//            BL_BENCH_START(find);
//            ::std::vector<::std::pair<Key, size_t> > count_results;
//            count_results.reserve(keys.size());
//            ::fsc::back_emplace_iterator<::std::vector<::std::pair<Key, size_t> > > count_emplace_iter(count_results);
//
//            // count now.
//            QueryProcessor::process(c, keys.begin(), keys.end(), count_emplace_iter, count_element, sorted_input, pred);
//            size_t count = ::std::accumulate(count_results.begin(), count_results.end(), static_cast<size_t>(0),
//                                             [](size_t v, ::std::pair<Key, size_t> const & x) {
//              return v + x.second;
//            });
//            //          for (auto it = count_results.begin(), max = count_results.end(); it != max; ++it) {
//            //            count += it->second;
//            //          }
//            BL_BENCH_END(find, "local_count", count);
//
//            BL_BENCH_START(find);
//
//            results.reserve(count);                   // TODO:  should estimate coverage.
//            //printf("reserving %lu\n", keys.size() * this->key_multiplicity);
//            BL_BENCH_END(find, "reserve", results.capacity());
//
//            BL_BENCH_START(find);
//            QueryProcessor::process(c, keys.begin(), keys.end(), emplace_iter, find_element, sorted_input, pred);
//            BL_BENCH_END(find, "local_find", results.size());
//          }
//
//          BL_BENCH_REPORT_MPI_NAMED(find, "base_densehash:find_isend", this->comm);
//
//          return results;
//
//      }


      densehash_map_base(const mxx::comm& _comm) :
		    Base(_comm), key_to_rank(_comm.size()),
		    local_changed(false) {}


      // ================ local overrides

      /// clears the densehash_map
      virtual void local_clear() noexcept {
        c.clear();
      }

      /// reserve space.  n is the local container size.  this allows different processes to individually adjust its own size.
      virtual void local_reserve( size_t n) {
        c.resize(n); 
      }



    public:

      virtual ~densehash_map_base() {};


      /// returns the local storage.  please use sparingly.
      local_container_type& get_local_container() { return c; }

//      const_iterator cbegin() const
//      {
//        return c.cbegin();
//      }
//
//      const_iterator cend() const {
//        return c.cend();
//      }

      using Base::size;
      using Base::unique_size;
      using Base::get_multiplicity;
      using Base::local_size;

      /// convert the map to a vector
      virtual void to_vector(std::vector<std::pair<Key, T> > & result) const {
        result.clear();
        if (c.empty()) return;
        c.to_vector(result);
      }
      /// extract the unique keys of a map.
      virtual void keys(std::vector<Key> & result) const {
        result.clear();
        if (c.empty()) return;
        c.keys(result);
      }



      /**
       * @brief count elements with the specified keys in the distributed densehash_multimap.
       * @param first
       * @param last
       */
      template <class Predicate = ::fsc::TruePredicate>
      ::std::vector<::std::pair<Key, size_type> > count(::std::vector<Key>& keys, bool sorted_input = false,
                                                        Predicate const& pred = Predicate() ) const {
          BL_BENCH_INIT(count);
          ::std::vector<::std::pair<Key, size_type> > results;

          if (::dsc::empty(keys, this->comm)) {
            BL_BENCH_REPORT_MPI_NAMED(count, "base_densehash_map:count", this->comm);
            return results;
          }

//          if (this->empty()) {
//            BL_BENCH_REPORT_MPI_NAMED(count, "base_densehash_map:count", this->comm);
//            return results;
//          }



          BL_BENCH_START(count);
          ::fsc::back_emplace_iterator<::std::vector<::std::pair<Key, size_type> > > emplace_iter(results);
          // even if count is 0, still need to participate in mpi calls.  if (keys.size() == 0) return results;
          this->transform_input(keys);
          BL_BENCH_END(count, "transform_intput", keys.size());


          if (this->comm.size() > 1) {

            BL_BENCH_START(count);
            // distribute (communication part)
            std::vector<size_t> recv_counts(
            		::dsc::distribute_unique(keys, this->key_to_rank, sorted_input, this->comm,
            				typename Base::StoreTransformedFunc(),
            				typename Base::StoreTransformedEqual()));
            BL_BENCH_END(count, "dist_query", keys.size());


            // local count. memory utilization a potential problem.
            // do for each src proc one at a time.
            BL_BENCH_START(count);
            results.reserve(keys.size() );                   // TODO:  should estimate coverage.
            BL_BENCH_END(count, "reserve", results.capacity());

            BL_BENCH_START(count);
            auto start = keys.begin();
            auto end = start;
            for (int i = 0; i < this->comm.size(); ++i) {
              ::std::advance(end, recv_counts[i]);

              // within start-end, values are unique, so don't need to set unique to true.
              QueryProcessor::process(c, start, end, emplace_iter, count_element, sorted_input, pred);

              if (this->comm.rank() == 0)
                BL_DEBUGF("R %d added %lu results for %lu queries for process %d\n", this->comm.rank(), send_counts[i], recv_counts[i], i);

              start = end;
            }
            BL_BENCH_END(count, "local_count", results.size());

            // send back using the constructed recv count
            BL_BENCH_COLLECTIVE_START(count, "a2a2", this->comm);
            mxx::all2allv(results, recv_counts, this->comm).swap(results);
            BL_BENCH_END(count, "a2a2", results.size());
          } else {

            BL_BENCH_START(count);
            // keep unique keys
            ::fsc::unique(keys, sorted_input,
    				typename Base::StoreTransformedFunc(),
    				typename Base::StoreTransformedEqual());
            BL_BENCH_END(count, "uniq1", keys.size());


            BL_BENCH_START(count);
            results.reserve(keys.size());                   // TODO:  should estimate coverage.
            BL_BENCH_END(count, "reserve", results.capacity());


            BL_BENCH_START(count);
            // within start-end, values are unique, so don't need to set unique to true.
            QueryProcessor::process(c, keys.begin(), keys.end(), emplace_iter, count_element, sorted_input, pred);
            BL_BENCH_END(count, "local_count", results.size());
          }

          BL_BENCH_REPORT_MPI_NAMED(count, "base_densehash:count", this->comm);

          return results;

      }


      template <typename Predicate = ::fsc::TruePredicate>
      ::std::vector<::std::pair<Key, size_type> > count(Predicate const & pred = Predicate()) const {
        ::std::vector<::std::pair<Key, size_type> > results;

        if (! this->local_empty()) {
          ::fsc::back_emplace_iterator<::std::vector<::std::pair<Key, size_t> > > emplace_iter(results);

          auto keys = this->keys();
          results.reserve(keys.size());

          QueryProcessor::process(c, keys.begin(), keys.end(), emplace_iter, count_element, false, pred);
        }
        if (this->comm.size() > 1) this->comm.barrier();
        return results;
      }



      /**
       * @brief erase elements with the specified keys in the distributed densehash_multimap.
       * @param first
       * @param last
       */
      template <class Predicate = ::fsc::TruePredicate>
      size_t erase(::std::vector<Key>& keys, bool sorted_input = false, Predicate const& pred = Predicate() ) {
          // even if count is 0, still need to participate in mpi calls.  if (keys.size() == 0) return;
          size_t before = this->c.size();

          BL_BENCH_INIT(erase);

          if (::dsc::empty(keys, this->comm)) {
            BL_BENCH_REPORT_MPI_NAMED(erase, "base_densehash:erase", this->comm);
            return 0;
          }

          BL_BENCH_START(erase);
          this->transform_input(keys);
          BL_BENCH_END(erase, "transform_intput", keys.size());

          if (this->comm.size() > 1) {

            BL_BENCH_START(erase);
            auto recv_counts(::dsc::distribute(keys, this->key_to_rank, sorted_input, this->comm));
            BLISS_UNUSED(recv_counts);
            BL_BENCH_END(erase, "dist_query", keys.size());

            // don't try to run unique further - have to use a set so might as well just have erase_element handle it.
            sorted_input = false;
          }

          if (this->empty() || keys.empty()) {
            BL_BENCH_REPORT_MPI_NAMED(erase, "base_densehash:erase", this->comm);
            return 0;
          }



          BL_BENCH_START(erase);
          // then call local remove.
          ::fsc::unique(keys, sorted_input,
                                                  typename Base::StoreTransformedFunc(),
                                                  typename Base::StoreTransformedEqual());
          BL_BENCH_END(erase, "unique", keys.size());


          BL_BENCH_START(erase);


          BL_BENCH_END(erase, "erase", keys.size());
          if (!::std::is_same<Predicate, ::fsc::TruePredicate>::value) {
            this->c.erase(keys.begin(), keys.end(), pred);
          } else {
            this->c.erase(keys.begin(), keys.end());
          }

          BL_BENCH_REPORT_MPI_NAMED(erase, "base_densehash:erase", this->comm);

          if (before != this->c.size()) local_changed = true;

          return before - this->c.size();
      }


      template <typename Predicate>
      size_t erase(Predicate const & pred = Predicate()) {

        size_t count = 0;

        if (! this->local_empty()) {
          if (!::std::is_same<Predicate, ::fsc::TruePredicate>::value) {
            count = this->c.erase(pred);

          } else {
            count = this->local_size();
            this->local_clear();
          }

          if (count > 0) local_changed = true;
        }

        if (this->comm.size() > 1) this->comm.barrier();

        return count;
      }


      // ================  overrides

      // note that for each method, there is a local version of the operartion.
      // this is for use by the asynchronous version of communicator as callback for any messages received.
      /// check if empty.
      virtual bool local_empty() const {
        return this->c.empty();
      }

      /// get size of local container
      virtual size_t local_size() const {
        if (this->comm.rank() == 0) printf("rank %d hashmap_base local size %lu\n", this->comm.rank(), this->c.size());

        return this->c.size();
      }

      /// get size of local container
      virtual size_t local_unique_size() const {
        return this->c.unique_size();
      }

  };


  /**
   * @brief  distributed unordered map following std unordered map's interface.
   * @details   This class is modeled after the std::unordered_map.
   *         it has as much of the same methods of std::unordered_map as possible.  however, all methods consider the fact
   *         that the data are in distributed memory space, so to access the data, "communication" is needed.
   *
   *         Note that "communication" is a weak concept here meaning that we are accessing a different local container.
   *         as such, communicator may be defined for MPI, UPC, OpenMP, etc.
   *
   *         This allows the possibility of using distributed unordered map as local storage for coarser grain distributed container.
   *
   *         Note that communicator requires a mapping strategy between a key and the target processor/thread/partition.  The mapping
   *         may be done using a hash, similar to the local distributed unordered map, or it may be done via sorting/lookup or other mapping
   *         mechanisms.  The choice may be constrained by the communication approach, e.g. global sorting  does not work well with
   *         incremental async communication
   *
   * @tparam Key
   * @tparam T
   * @tparam Comm   default to mpi_collective_communicator       communicator for global communication. may hash or sort.
   * @tparam KeyTransform   transform function for the key.  can supply identity.  requires a single template argument (Key).  useful for mapping kmolecule to kmer.
   * @tparam Hash   hash function for local and distribution.  requires a template arugment (Key), and a bool (prefix, chooses the MSBs of hash instead of LSBs)
   * @tparam Equal   default to ::std::equal_to<Key>   equal function for the local storage.
   * @tparam Alloc  default to ::std::allocator< ::std::pair<const Key, T> >    allocator for local storage.
   */
  template<typename Key, typename T,
  	  template <typename> class MapParams,
    typename SpecialKeys = ::fsc::sparsehash::special_keys<Key>,
	  class Alloc = ::std::allocator< ::std::pair<const Key, T> >
  >
  class densehash_map : 
    public densehash_map_base<Key, T, ::fsc::densehash_map, MapParams, SpecialKeys, Alloc> {
    protected:
      using Base = densehash_map_base<Key, T, ::fsc::densehash_map, MapParams, SpecialKeys, Alloc>;


    public:
      using local_container_type = typename Base::local_container_type;

      // std::densehash_multimap public members.
      using key_type              = typename local_container_type::key_type;
      using mapped_type           = typename local_container_type::mapped_type;
      using value_type            = typename local_container_type::value_type;
      using hasher                = typename local_container_type::hasher;
      using key_equal             = typename local_container_type::key_equal;
      using allocator_type        = typename local_container_type::allocator_type;
      using reference             = typename local_container_type::reference;
      using const_reference       = typename local_container_type::const_reference;
      using pointer               = typename local_container_type::pointer;
      using const_pointer         = typename local_container_type::const_pointer;
      using iterator              = typename local_container_type::iterator;
      using const_iterator        = typename local_container_type::const_iterator;
      using size_type             = typename local_container_type::size_type;
      using difference_type       = typename local_container_type::difference_type;

    protected:

      struct LocalFind {
        // unfiltered.
        template<class DB, typename Query, class OutputIter>
        size_t operator()(DB &db, Query const &v, OutputIter &output) const {
            auto iters = db.equal_range(v);

            if (iters.first != iters.second) {
              *output = *(iters.first);
              ++output;
              return 1;
            }  // no insert if can't find it.
            return 0;
        }
        // filtered element-wise.
        template<class DB, typename Query, class OutputIter, class Predicate = ::fsc::TruePredicate>
        size_t operator()(DB &db, Query const &v, OutputIter &output,
                          Predicate const& pred) const {
            auto iters = db.equal_range(v);

            if ((iters.first != iters.second) &&
                pred(iters.first, iters.second) &&
                pred(*(iters.first)) ) {
              *output = *(iters.first);
              ++output;
              return 1;
            }  // no insert if can't find it.
            return 0;
        }
        // no filter by range AND elemenet for now.
      } find_element;


      virtual void local_reduction(::std::vector<::std::pair<Key, T> > &input, bool & sorted_input) {
        ::fsc::unique(input, sorted_input,
        		typename Base::Base::StoreTransformedFarmHash(),
        		typename Base::Base::StoreTransformedEqual());
      }


    public:


      densehash_map(const mxx::comm& _comm) :
	  	  Base(_comm) {}



      virtual ~densehash_map() {};

      using Base::count;
      using Base::erase;
      using Base::unique_size;


      template <class Predicate = ::fsc::TruePredicate>
      ::std::vector<::std::pair<Key, T> > find_overlap(::std::vector<Key>& keys, bool sorted_input = false,
                                               Predicate const& pred = Predicate()) const {
          return Base::find_overlap(find_element, keys, sorted_input, pred);
      }

      template <class Predicate = ::fsc::TruePredicate>
      ::std::vector<::std::pair<Key, T> > find_collective(::std::vector<Key>& keys, bool sorted_input = false,
                                                          Predicate const& pred = Predicate()) const {
          return Base::find_a2a(find_element, keys, sorted_input, pred);
      }
      template <class Predicate = ::fsc::TruePredicate>
      ::std::vector<::std::pair<Key, T> > find(::std::vector<Key>& keys, bool sorted_input = false,
                                                          Predicate const& pred = Predicate()) const {
          return Base::find(find_element, keys, sorted_input, pred);
      }
      template <class Predicate = ::fsc::TruePredicate>
      ::std::vector<::std::pair<Key, T> > find_sendrecv(::std::vector<Key>& keys, bool sorted_input = false,
                                                          Predicate const& pred = Predicate()) const {
          return Base::find_sendrecv(find_element, keys, sorted_input, pred);
      }

      template <class Predicate = ::fsc::TruePredicate>
      ::std::vector<::std::pair<Key, T> > find(Predicate const& pred = Predicate()) const {
          ::std::vector<::std::pair<Key, T> > results;

          if (this->local_empty()) {
<<<<<<< HEAD
            printf("rank %d local is empty\n", this->comm.rank());
=======
            //printf("rank %d local is empty\n", this->comm.rank());
>>>>>>> ebac660d
            return results;
          }
          results.reserve(this->c.size());
          size_t processed = 0;
          size_t added = 0;          
          for (auto it = this->c.begin(); it != this->c.end(); ++it) {
            ++processed;
            if (pred(*it))  {
              results.emplace_back(*it);
              ++added;
            }
          }
//          printf("container size %ld, processed %ld, added %ld\n", this->c.size(), processed, added);

          return results;
      }


      /**
       * @brief insert new elements in the distributed densehash_multimap.
       * @param first
       * @param last
       */
      template <typename Predicate = ::fsc::TruePredicate>
      size_t insert(std::vector<::std::pair<Key, T> >& input, bool sorted_input = false, Predicate const & pred = Predicate()) {
        // even if count is 0, still need to participate in mpi calls.  if (input.size() == 0) return;
        BL_BENCH_INIT(insert);

        if (::dsc::empty(input, this->comm)) {
          BL_BENCH_REPORT_MPI_NAMED(insert, "hashmap:insert", this->comm);
          return 0;
        }

        BL_BENCH_START(insert);
        this->transform_input(input);
        BL_BENCH_END(insert, "transform_intput", input.size());

        // communication part
        if (this->comm.size() > 1) {
          BL_BENCH_START(insert);
          // get mapping to proc
          // TODO: keep unique only may not be needed - comm speed may be faster than we can compute unique.
          auto recv_counts(::dsc::distribute(input, this->key_to_rank, sorted_input, this->comm));
          BLISS_UNUSED(recv_counts);
          BL_BENCH_END(insert, "dist_data", input.size());
        }


        BL_BENCH_START(insert);
        // local compute part.  called by the communicator.
        size_t count = 0;
        if (!::std::is_same<Predicate, ::fsc::TruePredicate>::value)
          count = this->Base::local_insert(input, pred);
        else
          count = this->Base::local_insert(input);
        BL_BENCH_END(insert, "insert", this->c.size());

        BL_BENCH_REPORT_MPI_NAMED(insert, "hashmap:insert", this->comm);

        return count;
      }

      /**
       * @brief insert new elements in the distributed densehash_multimap.
       * @param first
       * @param last
       */
      template <typename V, typename Updater>
      size_t update(std::vector<::std::pair<Key, V> >& input, bool sorted_input, Updater & op ) {
        // even if count is 0, still need to participate in mpi calls.  if (input.size() == 0) return;
        BL_BENCH_INIT(update);

        if (::dsc::empty(input, this->comm)) {
          BL_BENCH_REPORT_MPI_NAMED(update, "hashmap:update", this->comm);
          return 0;
        }

        BL_BENCH_START(update);
        this->transform_input(input);
        BL_BENCH_END(update, "transform_intput", input.size());

        // communication part
        if (this->comm.size() > 1) {
          BL_BENCH_START(update);
          // get mapping to proc
          // TODO: keep unique only may not be needed - comm speed may be faster than we can compute unique.
          auto recv_counts(::dsc::distribute(input, this->key_to_rank, sorted_input, this->comm));
          BLISS_UNUSED(recv_counts);
          BL_BENCH_END(update, "dist_data", input.size());
        }


        BL_BENCH_START(update);
        // local compute part.
        size_t count = this->c.update(input, op);
        BL_BENCH_END(update, "update", count);

        BL_BENCH_REPORT_MPI_NAMED(update, "hashmap:update", this->comm);

        return count;
      }

  };



  /**
   * @brief  distributed unordered multimap following std unordered multimap's interface.
   * @details   This class is modeled after the std::unordered_multimap.
   *         it does not have all the methods of std::unordered_multimap.  Whatever methods that are present considers the fact
   *         that the data are in distributed memory space, so to access the data, "communication" is needed.
   *
   *         Iterators are assumed to be local rather than distributed, so methods that returns iterators are not provided.
   *         as an alternative, vectors are returned.
   *         methods that accept iterators as input assume that the input data is local.
   *
   *         Note that "communication" is a weak concept here meaning that we are accessing a different local container.
   *         as such, communicator may be defined for MPI, UPC, OpenMP, etc.
   *
   *         This allows the possibility of using distributed unordered map as local storage for coarser grain distributed container.
   *
   *         Note that communicator requires a mapping strategy between a key and the target processor/thread/partition.  The mapping
   *         may be done using a hash, similar to the local distributed unordered map, or it may be done via sorting/lookup or other mapping
   *         mechanisms.  The choice may be constrained by the communication approach, e.g. global sorting  does not work well with
   *         incremental async communication
   *
   * @tparam Key
   * @tparam T
   * @tparam Comm   default to mpi_collective_communicator       communicator for global communication. may hash or sort.
   * @tparam KeyTransform   transform function for the key.  can supply identity.  requires a single template argument (Key).  useful for mapping kmolecule to kmer.
   * @tparam Hash   hash function for local and distribution.  requires a template arugment (Key), and a bool (prefix, chooses the MSBs of hash instead of LSBs)
   * @tparam Equal   default to ::std::equal_to<Key>   equal function for the local storage.
   * @tparam Alloc  default to ::std::allocator< ::std::pair<const Key, T> >    allocator for local storage.
   */
  template<typename Key, typename T,
  template <typename> class MapParams,
    typename SpecialKeys = ::fsc::sparsehash::special_keys<Key>,
  class Alloc = ::std::allocator< ::std::pair<const Key, T> >
  >
  class densehash_multimap : 
    public densehash_map_base<Key, T, ::fsc::densehash_multimap, MapParams, SpecialKeys, Alloc> {
    protected:
      using Base = densehash_map_base<Key, T, ::fsc::densehash_multimap, MapParams, SpecialKeys, Alloc>;


    public:
      using local_container_type = typename Base::local_container_type;

      // std::densehash_multimap public members.
      using key_type              = typename local_container_type::key_type;
      using mapped_type           = typename local_container_type::mapped_type;
      using value_type            = typename local_container_type::value_type;
      using hasher                = typename local_container_type::hasher;
      using key_equal             = typename local_container_type::key_equal;
      using allocator_type        = typename local_container_type::allocator_type;
      using reference             = typename local_container_type::reference;
      using const_reference       = typename local_container_type::const_reference;
      using pointer               = typename local_container_type::pointer;
      using const_pointer         = typename local_container_type::const_pointer;
      using iterator              = typename local_container_type::iterator;
      using const_iterator        = typename local_container_type::const_iterator;
      using size_type             = typename local_container_type::size_type;
      using difference_type       = typename local_container_type::difference_type;

    protected:

      struct LocalFind {
        // unfiltered.
        template<class DB, typename Query, class OutputIter>
        size_t operator()(DB &db, Query const &v, OutputIter &output) const {
            auto range = db.equal_range(v);

            // range's iterators are not random access iterators, so insert calling distance uses ++, slowing down the process.
            // manually insert improves performance here.
            size_t count = 0;
            for (auto it2 = range.first; it2 != range.second; ++it2) {
              *output = *it2;
              ++output;
              ++count;
            }
            return count;
        }
        // filtered element-wise.
        template<class DB, typename Query, class OutputIter, class Predicate = ::fsc::TruePredicate>
        size_t operator()(DB &db, Query const &v, OutputIter &output,
                          Predicate const& pred) const {
            auto range = db.equal_range(v);

            // add the output entry.
            size_t count = 0;
            if (pred(range.first, range.second)) {
              for (auto it2 = range.first; it2 != range.second; ++it2) {
                if (pred(*it2)) {
                  *output = *it2;
                  ++output;
                  ++count;
                }
              }
            }
            return count;
        }
        // no filter by range AND elemenet for now.
      } find_element;

      mutable size_t local_unique_count;

    public:


      densehash_multimap(const mxx::comm& _comm) :
	  	  Base(_comm), local_unique_count(0) {}


      virtual ~densehash_multimap() {}

      using Base::count;
      using Base::erase;
      using Base::unique_size;


      template <class Predicate = ::fsc::TruePredicate>
      ::std::vector<::std::pair<Key, T> > find_overlap(::std::vector<Key>& keys, bool sorted_input = false,
                                               Predicate const& pred = Predicate()) const {
          return Base::find_overlap(find_element, keys, sorted_input, pred);
      }
      template <class Predicate = ::fsc::TruePredicate>
      ::std::vector<::std::pair<Key, T> > find(::std::vector<Key>& keys, bool sorted_input = false,
                                                          Predicate const& pred = Predicate()) const {
          return Base::find(find_element, keys, sorted_input, pred);
      }
      template <class Predicate = ::fsc::TruePredicate>
      ::std::vector<::std::pair<Key, T> > find_collective(::std::vector<Key>& keys, bool sorted_input = false,
                                                          Predicate const& pred = Predicate()) const {
          return Base::find_a2a(find_element, keys, sorted_input, pred);
      }
      template <class Predicate = ::fsc::TruePredicate>
      ::std::vector<::std::pair<Key, T> > find_sendrecv(::std::vector<Key>& keys, bool sorted_input = false,
                                                          Predicate const& pred = Predicate()) const {
          return Base::find_sendrecv(find_element, keys, sorted_input, pred);
      }



      template <class Predicate = ::fsc::TruePredicate>
      ::std::vector<::std::pair<Key, T> > find(Predicate const& pred = Predicate()) const {
          ::std::vector<::std::pair<Key, T> > results;

          if (this->local_empty()) return results;

          ::fsc::back_emplace_iterator<::std::vector<::std::pair<Key, T> > > emplace_iter(results);

          std::vector<Key> keys;
          this->keys(keys);

          ::std::vector<::std::pair<Key, size_t> > count_results;
          count_results.reserve(keys.size());
          ::fsc::back_emplace_iterator<::std::vector<::std::pair<Key, size_t> > > count_emplace_iter(count_results);

          // count now.
          Base::QueryProcessor::process(this->c, keys.begin(), keys.end(), count_emplace_iter, this->count_element, false, pred);
          size_t count = ::std::accumulate(count_results.begin(), count_results.end(), static_cast<size_t>(0),
                                           [](size_t v, ::std::pair<Key, size_t> const & x) {
            return v + x.second;
          });

          // then reserve
          results.reserve(count);                   // TODO:  should estimate coverage.

          Base::QueryProcessor::process(this->c, keys.begin(), keys.end(), emplace_iter, this->find_element, false, pred);

          return results;
      }

      /// access the current the multiplicity.  only multimap needs to override this.
      virtual float get_multiplicity() const {
        // multimaps would add a collective function to change the multiplicity
        if (this->comm.rank() == 0) printf("rank %d densehash_multimap get_multiplicity called\n", this->comm.rank());


        // one approach is to add up the number of repeats for the key of each entry, then divide by total count.
        //  sum(count per key) / c.size.
        // problem with this approach is that for unordered map, to get the count for a key is essentially O(count), so we get quadratic time.
        // The approach is VERY SLOW for large repeat count.  - (0.0078125 human: 52 sec, synth: FOREVER.)

        // a second approach is to count the number of unique key then divide the map size by that.
        //  c.size / #unique.  requires unique set
        // To find unique set, we take each bucket, copy to vector, sort it, and then count unique.
        // This is precise, and is faster than the approach above.  (0.0078125 human: 54 sec.  synth: 57sec.)
        // but the n log(n) sort still grows with the duplicate count

        size_t n_unique = this->local_unique_size();
        float multiplicity = 1.0f;
        if (n_unique > 0) {
          // local unique
          multiplicity =
              static_cast<float>(this->local_size()) /
              static_cast<float>(n_unique);
        }


        //        ::std::vector< ::std::pair<Key, T> > temp;
        //        KeyTransform<Key> trans;
        //        for (int i = 0, max = this->c.bucket_count(); i < max; ++i) {
        //          if (this->c.bucket_size(i) == 0) continue;  // empty bucket. move on.
        //
        //          // copy and sort.
        //          temp.assign(this->c.begin(i), this->c.end(i));  // copy the bucket
        //          // sort the bucket
        //          ::std::sort(temp.begin(), temp.end(), [&] ( ::std::pair<Key, T> const & x,  ::std::pair<Key, T> const & y){
        //            return trans(x.first) < trans(y.first);
        //          });
        // //          auto end = ::std::unique(temp.begin(), temp.end(), this->key_equal_op);
        // //          uniq_count += ::std::distance(temp.begin(), end);
        //
        //          // count via linear scan..
        //          auto x = temp.begin();
        //          ++uniq_count;  // first entry.
        //          // compare pairwise.
        //          auto y = temp.begin();  ++y;
        //          while (y != temp.end()) {
        //            if (trans(x->first) != trans(y->first)) {
        //              ++uniq_count;
        //              x = y;
        //            }
        //            ++y;
        //          }
        //        }
        //        printf("%lu elements, %lu buckets, %lu unique\n", this->c.size(), this->c.bucket_count(), uniq_count);
        // alternative approach to get number of unique keys is to use an unordered_set.  this will take more memory but probably will be faster than sort for large buckets (high repeats).


        //        // third approach is to assume each bucket contains only 1 kmer/kmolecule.
        //        // This is not generally true for all hash functions, so this is an over estimation of the repeat count.
        //        // we equate bucket size to the number of repeats for that key.
        //        // we can use mean, max, or mean+stdev.
        //        // max overestimates significantly with potentially value > 1000, so don't use max.  (0.0078125 human: 50 sec. synth  32 sec)
        //        // mean may be underestimating for well behaving hash function.   (0.0078125 human: 50 sec. synth  32 sec)
        //        // mean + 2 stdev gets 95% of all entries.  1 stdev covers 67% of all entries, which for high coverage genome is probably better.
        //        //    (1 stdev:  0.0078125 human: 49 sec. synth  32 sec;  2stdev: 0.0078125 human 49s synth: 33 sec)
        //        double nBuckets = 0.0;
        //        for (size_t i = 0, max = this->c.bucket_count(); i < max; ++i) {
        //          if (this->c.bucket_size(i) > 0) nBuckets += 1.0;
        //        }
        //        double mean = static_cast<double>(this->c.size()) / nBuckets;
        //        // do stdev = sqrt((1/nBuckets)  * sum((x - u)^2)).  value is more centered compared to summing the square of x.
        //        double stdev = 0.0;
        //        double entry = 0;
        //        for (size_t i = 0, max = this->c.bucket_count(); i < max; ++i) {
        //          if (this->c.bucket_size(i) == 0) continue;
        //          entry = static_cast<double>(this->c.bucket_size(i)) - mean;
        //          stdev += (entry * entry);
        //        }
        //        stdev = ::std::sqrt(stdev / nBuckets);
        //        this->key_multiplicity = ::std::ceil(mean + 1.0 * stdev);  // covers 95% of data.
        //        printf("%lu elements, %lu buckets, %f occupied, mean = %f, stdev = %f, key multiplicity = %lu\n", this->c.size(), this->c.bucket_count(), nBuckets, mean, stdev, this->key_multiplicity);

        // finally, hard coding.  (0.0078125 human:  50 sec.  synth:  32 s)
        // this->key_multiplicity = 50;

        return multiplicity;
      }


      /**
       * @brief insert new elements in the distributed densehash_multimap.
       * @param first
       * @param last
       */
      template <typename Predicate = ::fsc::TruePredicate>
      size_t insert(std::vector<::std::pair<Key, T> >& input, bool sorted_input = false, Predicate const & pred = Predicate()) {
        // even if count is 0, still need to participate in mpi calls.  if (input.size() == 0) return;
        BL_BENCH_INIT(insert);

        if (::dsc::empty(input, this->comm)) {
          BL_BENCH_REPORT_MPI_NAMED(insert, "hash_multimap:insert", this->comm);
          return 0;
        }


        BL_BENCH_START(insert);
        this->transform_input(input);
        BL_BENCH_END(insert, "transform_intput", input.size());


        //        printf("r %d key size %lu, val size %lu, pair size %lu, tuple size %lu\n", this->comm.rank(), sizeof(Key), sizeof(T), sizeof(::std::pair<Key, T>), sizeof(::std::tuple<Key, T>));
        //        count_unique(input);
        //        count_unique(bucketing(input, this->key_to_rank, this->comm));

        // communication part
        if (this->comm.size() > 1) {
          BL_BENCH_START(insert);
          // first remove duplicates.  sort, then get unique, finally remove the rest.  may not be needed
          auto recv_counts = ::dsc::distribute(input, this->key_to_rank, sorted_input, this->comm);
          BLISS_UNUSED(recv_counts);
          BL_BENCH_END(insert, "dist_data", input.size());
        }

        //        count_unique(input);

        BL_BENCH_START(insert);
        // local compute part.  called by the communicator.
        size_t count = 0;
        if (!::std::is_same<Predicate, ::fsc::TruePredicate>::value)
          count = this->Base::local_insert(input, pred);
        else
          count = this->Base::local_insert(input);
        BL_BENCH_END(insert, "insert", this->c.size());

        BL_BENCH_REPORT_MPI_NAMED(insert, "hash_multimap:insert", this->comm);
        return count;
      }


      /// get the size of unique keys in the current local container.
      virtual size_t local_unique_size() const {
        return this->c.unique_size();
      }
  };



  /**
   * @brief  distributed unordered reduction map following std unordered map's interface.  Insertion applies the binary reduction operator between the existing and inserted element (in that order).
   * @details   This class is modeled after the std::unordered_map, but allows a binary reduction operator to be used during insertion.
   *
   *         the reduction operator is not assumed to be associative.  The operator is called with parameters existing element, then new element to insert.
   *
   *         it has as much of the same methods of std::unordered_map as possible.  however, all methods consider the fact
   *         that the data are in distributed memory space, so to access the data, "communication" is needed.
   *
   *         Note that "communication" is a weak concept here meaning that we are accessing a different local container.
   *         as such, communicator may be defined for MPI, UPC, OpenMP, etc.
   *
   *         This allows the possibility of using distributed unordered map as local storage for coarser grain distributed container.
   *
   *         Note that communicator requires a mapping strategy between a key and the target processor/thread/partition.  The mapping
   *         may be done using a hash, similar to the local distributed unordered map, or it may be done via sorting/lookup or other mapping
   *         mechanisms.  The choice may be constrained by the communication approach, e.g. global sorting  does not work well with
   *         incremental async communication
   *
   * @tparam Key
   * @tparam T
   * @tparam Comm   default to mpi_collective_communicator       communicator for global communication. may hash or sort.
   * @tparam KeyTransform   transform function for the key.  can supply identity.  requires a single template argument (Key).  useful for mapping kmolecule to kmer.
   * @tparam Hash   hash function for local and distribution.  requires a template arugment (Key), and a bool (prefix, chooses the MSBs of hash instead of LSBs)
   * @tparam Reduc  default to ::std::plus<key>    reduction operator
   * @tparam Equal   default to ::std::equal_to<Key>   equal function for the local storage.
   * @tparam Alloc  default to ::std::allocator< ::std::pair<const Key, T> >    allocator for local storage.
   */
  template<typename Key, typename T,
  template <typename> class MapParams,
    typename SpecialKeys = ::fsc::sparsehash::special_keys<Key>,
  typename Reduc = ::std::plus<T>,
  class Alloc = ::std::allocator< ::std::pair<const Key, T> >
  >
  class reduction_densehash_map : 
    public densehash_map<Key, T, MapParams, SpecialKeys, Alloc> {
      //static_assert(::std::is_arithmetic<T>::value, "mapped type has to be arithmetic");

    protected:
      using Base = densehash_map<Key, T, MapParams, SpecialKeys, Alloc>;

    public:
      using local_container_type = typename Base::local_container_type;

      // std::densehash_multimap public members.
      using key_type              = typename local_container_type::key_type;
      using mapped_type           = typename local_container_type::mapped_type;
      using value_type            = typename local_container_type::value_type;
      using hasher                = typename local_container_type::hasher;
      using key_equal             = typename local_container_type::key_equal;
      using allocator_type        = typename local_container_type::allocator_type;
      using reference             = typename local_container_type::reference;
      using const_reference       = typename local_container_type::const_reference;
      using pointer               = typename local_container_type::pointer;
      using const_pointer         = typename local_container_type::const_pointer;
      using iterator              = typename local_container_type::iterator;
      using const_iterator        = typename local_container_type::const_iterator;
      using size_type             = typename local_container_type::size_type;
      using difference_type       = typename local_container_type::difference_type;

    protected:
      Reduc r;

      /**
       * @brief insert new elements in the distributed densehash_multimap.
       * @param first
       * @param last
       */
      template <class InputIterator>
      size_t local_insert(InputIterator first, InputIterator last) {
          size_t before = this->c.size();

          this->local_reserve(before + ::std::distance(first, last));

          for (auto it = first; it != last; ++it) {
            auto result = this->c.insert(*it);
            if (!(result.second)) {
              // failed insertion - means an entry is already there, so reduce
              result.first->second = r(result.first->second, it->second);
            }
          }

          if (this->c.size() != before) this->local_changed = true;

          return this->c.size() - before;
      }

      /**
       * @brief insert new elements in the distributed densehash_multimap.
       * @param first
       * @param last
       */
      template <class InputIterator, class Predicate>
      size_t local_insert(InputIterator first, InputIterator last, Predicate const & pred) {
          size_t before = this->c.size();

          this->local_reserve(before + ::std::distance(first, last));

          for (auto it = first; it != last; ++it) {
            if (pred(*it)) {
              auto result = this->c.insert(*it);
              if (!(result.second)) {
                // failed insertion - means an entry is already there, so reduce
                result.first->second = r(result.first->second, it->second);
              }
            }
          }

          if (this->c.size() != before) this->local_changed = true;

          return this->c.size() - before;

      }

      /// local reduction via a copy of local container type (i.e. densehash_map).
      /// this takes quite a bit of memory due to use of densehash_map, but is significantly faster than sorting.
      virtual void local_reduction(::std::vector<::std::pair<Key, T> >& input, bool & sorted_input) {

        if (input.size() == 0) return;

        // sort is slower.  use unordered map.
        BL_BENCH_INIT(reduce_tuple);

        BL_BENCH_START(reduce_tuple);
        local_container_type temp(input.size());  // reserve with buckets.
        BL_BENCH_END(reduce_tuple, "reserve", input.size());

        BL_BENCH_START(reduce_tuple);
        auto max = input.end();
        for (auto it = input.begin(); it != max; ++it) {
          auto result = temp.insert(*it);
          if (!(result.second)) {
            // failed insertion - means an entry is already there, so reduce
            result.first->second = r(result.first->second, it->second);
          }
        }
        BL_BENCH_END(reduce_tuple, "reduce", temp.size());

        BL_BENCH_START(reduce_tuple);
        input.clear();
        temp.to_vector().swap(input);
        BL_BENCH_END(reduce_tuple, "copy", input.size());

        //local_container_type().swap(temp);   // doing the swap to clear helps?

        BL_BENCH_REPORT_MPI_NAMED(reduce_tuple, "reduction_densehash:local_reduce", this->comm);
      }


    public:
      reduction_densehash_map(const mxx::comm& _comm) :
	  	  Base(_comm) {}


      virtual ~reduction_densehash_map() {};

      using Base::count;
      using Base::find;
      using Base::erase;
      using Base::unique_size;
      using Base::update;


      /**
       * @brief insert new elements in the distributed densehash_multimap.
       * @param first
       * @param last
       */
      template <typename Predicate = ::fsc::TruePredicate>
      size_t insert(std::vector<::std::pair<Key, T> >& input, bool sorted_input = false, Predicate const & pred = Predicate()) {
        // even if count is 0, still need to participate in mpi calls.  if (input.size() == 0) return;
        BL_BENCH_INIT(insert);

        if (::dsc::empty(input, this->comm)) {
          BL_BENCH_REPORT_MPI_NAMED(insert, "reduction_densehash:insert", this->comm);
          return 0;
        }


        BL_BENCH_START(insert);
        this->transform_input(input);
        BL_BENCH_END(insert, "transform_input", input.size());


        // communication part
        if (this->comm.size() > 1) {
          BL_BENCH_START(insert);
          // first remove duplicates.  sort, then get unique, finally remove the rest.  may not be needed
          auto recv_counts = ::dsc::distribute(input, this->key_to_rank, sorted_input, this->comm);
          BLISS_UNUSED(recv_counts);
          BL_BENCH_END(insert, "dist_data", input.size());
        }

        //
        //        // after communication, sort again to keep unique  - may not be needed
        //        local_reduction(input, sorted_input);

        // local compute part.  called by the communicator.
        BL_BENCH_START(insert);
        size_t count = 0;
        if (!::std::is_same<Predicate, ::fsc::TruePredicate>::value)
          count = this->local_insert(input.begin(), input.end(), pred);
        else
          count = this->local_insert(input.begin(), input.end());
        BL_BENCH_END(insert, "local_insert", this->local_size());

        BL_BENCH_REPORT_MPI_NAMED(insert, "reduction_densehash:insert", this->comm);

        return count;
      }


  };




  /**
   * @brief  distributed unordered counting map following std unordered map's interface.  Insertion applies the binary reduction operator between the existing and inserted element (in that order).
   * @details   This class is modeled after the std::densehash_map, but allows a binary reduction operator to be used during insertion.
   *
   *         the reduction operator is not assumed to be associative.  The operator is called with parameters existing element, then new element to insert.
   *
   *         it has as much of the same methods of std::densehash_map as possible.  however, all methods consider the fact
   *         that the data are in distributed memory space, so to access the data, "communication" is needed.
   *
   *         Note that "communication" is a weak concept here meaning that we are accessing a different local container.
   *         as such, communicator may be defined for MPI, UPC, OpenMP, etc.
   *
   *         This allows the possibility of using distributed unordered map as local storage for coarser grain distributed container.
   *
   *         Note that communicator requires a mapping strategy between a key and the target processor/thread/partition.  The mapping
   *         may be done using a hash, similar to the local distributed unordered map, or it may be done via sorting/lookup or other mapping
   *         mechanisms.  The choice may be constrained by the communication approach, e.g. global sorting  does not work well with
   *         incremental async communication
   *
   * @tparam Key
   * @tparam T
   * @tparam Comm   default to mpi_collective_communicator       communicator for global communication. may hash or sort.
   * @tparam KeyTransform   transform function for the key.  can supply identity.  requires a single template argument (Key).  useful for mapping kmolecule to kmer.
   * @tparam Hash   hash function for local and distribution.  requires a template arugment (Key), and a bool (prefix, chooses the MSBs of hash instead of LSBs)
   * @tparam Equal   default to ::std::equal_to<Key>   equal function for the local storage.
   * @tparam Alloc  default to ::std::allocator< ::std::pair<const Key, T> >    allocator for local storage.
   */
  template<
    typename Key, typename T,
    template <typename> class MapParams,
    typename SpecialKeys = ::fsc::sparsehash::special_keys<Key>,
    class Alloc = ::std::allocator< ::std::pair<const Key, T> >
  >
  class counting_densehash_map : 
    public reduction_densehash_map<Key, T, MapParams, SpecialKeys, ::std::plus<T>, Alloc> {
      static_assert(::std::is_integral<T>::value, "count type has to be integral");

    protected:
      using Base = reduction_densehash_map<Key, T, MapParams, SpecialKeys, ::std::plus<T>, Alloc>;

    public:
      using local_container_type = typename Base::local_container_type;

      // std::densehash_multimap public members.
      using key_type              = typename local_container_type::key_type;
      using mapped_type           = typename local_container_type::mapped_type;
      using value_type            = typename local_container_type::value_type;
      using hasher                = typename local_container_type::hasher;
      using key_equal             = typename local_container_type::key_equal;
      using allocator_type        = typename local_container_type::allocator_type;
      using reference             = typename local_container_type::reference;
      using const_reference       = typename local_container_type::const_reference;
      using pointer               = typename local_container_type::pointer;
      using const_pointer         = typename local_container_type::const_pointer;
      using iterator              = typename local_container_type::iterator;
      using const_iterator        = typename local_container_type::const_iterator;
      using size_type             = typename local_container_type::size_type;
      using difference_type       = typename local_container_type::difference_type;


      counting_densehash_map(const mxx::comm& _comm) :
	  	  Base(_comm) {}


      virtual ~counting_densehash_map() {};

      using Base::insert;
      using Base::count;
      using Base::find;
      using Base::erase;
      using Base::unique_size;
      using Base::update;

      /**
       * @brief insert new elements in the distributed densehash_multimap.
       * @param first
       * @param last
       */
      template <typename Predicate = ::fsc::TruePredicate>
      size_t insert(std::vector< Key >& input, bool sorted_input = false, Predicate const &pred = Predicate()) {
        // even if count is 0, still need to participate in mpi calls.  if (input.size() == 0) return;
        BL_BENCH_INIT(insert);

        if (::dsc::empty(input, this->comm)) {
          BL_BENCH_REPORT_MPI_NAMED(insert, "count_densehash_map:insert", this->comm);
          return 0;
        }


        typename Base::Base::Base::Base::InputTransform trans;

        BL_BENCH_START(insert);
        ::std::vector<::std::pair<Key, T> > temp;
        temp.reserve(input.size());
        ::fsc::back_emplace_iterator<::std::vector<::std::pair<Key, T> > > emplace_iter(temp);
        ::std::transform(input.begin(), input.end(), emplace_iter, [&trans](Key const & x) {
        	return ::std::make_pair(trans(x), T(1));
        });
        BL_BENCH_END(insert, "convert", input.size());


        // communication part
        if (this->comm.size() > 1) {
          BL_BENCH_START(insert);
          // first remove duplicates.  sort, then get unique, finally remove the rest.  may not be needed
          auto recv_counts = ::dsc::distribute(temp, this->key_to_rank, sorted_input, this->comm);
          BLISS_UNUSED(recv_counts);
          BL_BENCH_END(insert, "dist_data", input.size());
        }

        //
        //        // after communication, sort again to keep unique  - may not be needed
        //        local_reduction(input, sorted_input);

        // local compute part.  called by the communicator.
        BL_BENCH_START(insert);
        size_t count = 0;
        if (!::std::is_same<Predicate, ::fsc::TruePredicate>::value)
          count = this->Base::local_insert(temp.begin(), temp.end(), pred);
        else
          count = this->Base::local_insert(temp.begin(), temp.end());
        BL_BENCH_END(insert, "local_insert", this->local_size());


        ::std::vector<::std::pair<Key, T> >().swap(temp);  // clear the temp.


        BL_BENCH_REPORT_MPI_NAMED(insert, "count_densehash_map:insert_key", this->comm);

        return count;

      }
  };


} /* namespace dsc */


#endif // BLISS_DISTRIBUTED_DENSEHASH_MAP_HPP<|MERGE_RESOLUTION|>--- conflicted
+++ resolved
@@ -1520,11 +1520,7 @@
           ::std::vector<::std::pair<Key, T> > results;
 
           if (this->local_empty()) {
-<<<<<<< HEAD
-            printf("rank %d local is empty\n", this->comm.rank());
-=======
             //printf("rank %d local is empty\n", this->comm.rank());
->>>>>>> ebac660d
             return results;
           }
           results.reserve(this->c.size());
