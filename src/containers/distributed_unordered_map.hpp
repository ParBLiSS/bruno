--- conflicted
+++ resolved
@@ -780,12 +780,8 @@
             // within start-end, values are unique, so don't need to set unique to true.
             QueryProcessor::process(c, start, end, emplace_iter, count_element, true, pred);
 
-<<<<<<< HEAD
-            if (this->comm.rank() == 0) DEBUGF("R %d added %d results for %d queries for process %d\n", this->comm.rank(), send_counts[i], recv_counts[i], i);
-=======
-            if (this->comm_rank == 0)
-            	DEBUGF("R %d added %lu results for %lu queries for process %d\n", this->comm_rank, send_counts[i], recv_counts[i], i);
->>>>>>> 352242ae
+            if (this->comm.rank() == 0)
+            	DEBUGF("R %d added %lu results for %lu queries for process %d\n", this->comm.rank(), send_counts[i], recv_counts[i], i);
 
             start = end;
           }
