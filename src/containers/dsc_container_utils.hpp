--- conflicted
+++ resolved
@@ -195,11 +195,7 @@
 					tmp_result[offset[i2o[i]]++] = input[i];
 			}
 
-<<<<<<< HEAD
 //			std::cout << "bucket64 SIZES i2o " << sizeof(i2o) << " tmp results " << sizeof(tmp_result) << std::endl;
-=======
-			//std::cout << "bucket64 SIZES i2o " << sizeof(i2o) << " tmp results " << sizeof(tmp_result) << std::endl;
->>>>>>> 3aa313b8
 
 			input.swap(tmp_result);
 			return bucket_counts;
@@ -230,11 +226,7 @@
 			for (size_t i = 0; i < input.size(); ++i) {
 		        tmp_result[offset[i2o[i]]++] = input[i];
 			}
-<<<<<<< HEAD
 //			std::cout << "bucket32 SIZES i2o " << sizeof(i2o) << " tmp results " << sizeof(tmp_result) << std::endl;
-=======
-			//std::cout << "bucket32 SIZES i2o " << sizeof(i2o) << " tmp results " << sizeof(tmp_result) << std::endl;
->>>>>>> 3aa313b8
 			input.swap(tmp_result);
 
 			return bucket_counts;
@@ -266,11 +258,7 @@
 			for (size_t i = 0; i < input.size(); ++i) {
 		        tmp_result[offset[i2o[i]]++] = input[i];
 			}
-<<<<<<< HEAD
 //			std::cout << "bucket16 SIZES i2o " << sizeof(i2o) << " tmp results " << sizeof(tmp_result) << std::endl;
-=======
-			//std::cout << "bucket16 SIZES i2o " << sizeof(i2o) << " tmp results " << sizeof(tmp_result) << std::endl;
->>>>>>> 3aa313b8
 
 			input.swap(tmp_result);
 
@@ -303,11 +291,7 @@
 			for (size_t i = 0; i < input.size(); ++i) {
 		        tmp_result[offset[i2o[i]]++] = input[i];
 			}
-<<<<<<< HEAD
 //			std::cout << "bucket8 SIZES i2o " << sizeof(i2o) << " tmp results " << sizeof(tmp_result) << std::endl;
-=======
-			//std::cout << "bucket8 SIZES i2o " << sizeof(i2o) << " tmp results " << sizeof(tmp_result) << std::endl;
->>>>>>> 3aa313b8
 
 			input.swap(tmp_result);
 
@@ -480,7 +464,6 @@
 	      return mxx::all2allv(vals, temp, _comm);
 	  }
 
-
   /**
    * @brief       distribute.  speed version.  no guarantee of output ordering, but actually is same.
    * @param[IN/OUT] vals    vals to distribute.  sortedness is NOT kept because of inplace bucketing.
