/*
 * Copyright 2015 Georgia Institute of Technology
 *
 * Licensed under the Apache License, Version 2.0 (the "License");
 * you may not use this file except in compliance with the License.
 * You may obtain a copy of the License at
 *
 *     http://www.apache.org/licenses/LICENSE-2.0
 *
 * Unless required by applicable law or agreed to in writing, software
 * distributed under the License is distributed on an "AS IS" BASIS,
 * WITHOUT WARRANTIES OR CONDITIONS OF ANY KIND, either express or implied.
 * See the License for the specific language governing permissions and
 * limitations under the License.
 */

/**
 * @file    densehash_map.hpp
 * @ingroup
 * @author  tpan
 * @brief
 * @details
 *
 */
#ifndef SRC_WIP_DENSEHASH_VECMAP_HPP_
#define SRC_WIP_DENSEHASH_VECMAP_HPP_

#include <sparsehash/dense_hash_map>
#include <vector>
#include <functional>  // hash, equal_to, etc
#include <tuple>   // pair
#include <scoped_allocator>
#include <algorithm>
#include <cmath>   // ceil
#include <memory>  // allocator
#include <iostream>

#include "iterators/concatenating_iterator.hpp"

#include "containers/fsc_container_utils.hpp"

#include "utils/logging.h"

namespace fsc {  // fast standard container


namespace sparsehash {

	// ==========
	// sparsehash specific functors, not specific to key type.

  template <typename Key, template <typename> class Comparator, template <typename> class Transform>
  struct threshold {

      Comparator<Key> comp;
      Transform<Key> trans;

      mutable Key upper_bound;

      bool operator()(Key const & x) const {
        return comp(trans(x), upper_bound); // lower is positive
      }
      template <typename V>
      bool operator()(::std::pair<Key, V> const & x) const {
        return this->operator()(x.first); // lower is positive.
      }
    };


  /// special comparison operator with knowledge of the deleted and empty keys.
  template <typename Key, template <typename> class Comparator, template <typename> class Transform>
  struct compare {
      Comparator<Key> comp;
      Transform<Key> trans;

      mutable Key empty;
      mutable Key deleted;

      //====  since dense hash table makes copies of equal operators left and right
      // we need these constructors and assignment operators.
      // also, note that there is no default constructor since the keys need to be set.

      compare() = delete;

      compare(Key const & em, Key const & del) : empty(em), deleted(del) {}

      compare(compare  const & other) : empty(other.empty), deleted(other.deleted) {}
      compare(compare && other) : empty(other.empty), deleted(other.deleted) {}

      compare & operator=(compare  const & other) {
    		  empty = other.empty;
    		  deleted = other.deleted;

    		  return *this;
      }
      compare & operator=(compare && other) {
    		  empty = other.empty;
    		  deleted = other.deleted;

    		  return *this;
      }


      inline bool is_key(Key const & x) const {
        return (x == empty) || (x == deleted);  // not using comp because it may not be equal comparator.
      }

      /// comparison.  if key, don't transform them
      inline bool operator()(Key const & x, Key const & y) const {
        return comp((is_key(x) ? x : trans(x)), (is_key(y) ? y : trans(y)));
      }

      template<typename V>
      inline bool operator()(::std::pair<Key, V> const & x, Key const & y) const {
        return this->operator()(x.first, y);
      }
      template<typename V>
      inline bool operator()(::std::pair<const Key, V> const & x, Key const & y) const {
        return this->operator()(x.first, y);
      }
      template<typename V>
      inline bool operator()(Key const & x, ::std::pair<Key, V> const & y) const {
        return this->operator()(x, y.first);
      }
      template<typename V>
      inline bool operator()(Key const & x, ::std::pair<const Key, V> const & y) const {
        return this->operator()(x, y.first);
      }
      template<typename V>
      inline bool operator()(::std::pair<Key, V> const & x, ::std::pair<Key, V> const & y) const {
        return this->operator()(x.first, y.first);
      }
      template<typename V>
      inline bool operator()(::std::pair<const Key, V> const & x, ::std::pair<const Key, V> const & y) const {
        return this->operator()(x.first, y.first);
      }
  };

  /// special comparison operator for sparsehash.  specialized for equal_to operator..
  template <typename Key, template <typename> class Transform>
  struct compare<Key, ::std::equal_to, Transform> {
      Transform<Key> trans;

      mutable Key empty;
      mutable Key deleted;

      //====  since dense hash table makes copies of equal operators left and right
      // we need these constructors and assignment operators.
      // also, note that there is no default constructor since the keys need to be set.

      compare() = delete;

      compare(Key const & em, Key const & del) : empty(em), deleted(del) {}

      compare(compare  const & other) : empty(other.empty), deleted(other.deleted) {}
      compare(compare && other) : empty(other.empty), deleted(other.deleted) {}

      compare & operator=(compare  const & other) {
    		  empty = other.empty;
    		  deleted = other.deleted;

    		  return *this;
      }
      compare & operator=(compare && other) {
    		  empty = other.empty;
    		  deleted = other.deleted;

    		  return *this;
      }


      inline bool is_key(Key const & x) const {
        return (x == empty) || (x == deleted);  // not using comp because it may not be equal comparator.
      }

      /// comparison operator.  if key, don't transform them.  also shortcuts some cases
      inline bool operator()(Key const & x, Key const & y) const {
        bool x_is_key = is_key(x);
        bool y_is_key = is_key(y);

//        std::cout << " x " << x << std::endl;
//        std::cout << " y " << y << std::endl;
//        std::cout << " empty " << empty << std::endl;
//        std::cout << " deleted " << deleted << std::endl;
//        std::cout << " x is empty ? " <<  ((x == empty) ? "y" : "n")  << " x is deleted ? " <<  (comp(x, deleted) ? "y" : "n") << std::endl;
//        std::cout << " y is empty ? " <<  (comp(y, empty) ? "y" : "n")  << " y is deleted ? " <<  (comp(y, deleted) ? "y" : "n") << std::endl;
//        std::cout << " x y same ? " <<  (comp(x, y) ? "y" : "n")  << " trans x y same ? " <<  (comp(trans(x), trans(y)) ? "y" : "n") << std::endl;

        return (x_is_key != y_is_key) ? false : (x_is_key) ? (x == y) : (trans(x) == trans(y));
      }

      template<typename V>
      inline bool operator()(::std::pair<Key, V> const & x, Key const & y) const {
        return this->operator()(x.first, y);
      }
      template<typename V>
      inline bool operator()(::std::pair<const Key, V> const & x, Key const & y) const {
        return this->operator()(x.first, y);
      }
      template<typename V>
      inline bool operator()(Key const & x, ::std::pair<Key, V> const & y) const {
        return this->operator()(x, y.first);
      }
      template<typename V>
      inline bool operator()(Key const & x, ::std::pair<const Key, V> const & y) const {
        return this->operator()(x, y.first);
      }
      template<typename V>
      inline bool operator()(::std::pair<Key, V> const & x, ::std::pair<Key, V> const & y) const {
        return this->operator()(x.first, y.first);
      }
      template<typename V>
      inline bool operator()(::std::pair<const Key, V> const & x, ::std::pair<const Key, V> const & y) const {
        return this->operator()(x.first, y.first);
      }
  };


  /// specialized sparsehash comparator for when there is no transform.
  template <typename Key, template <typename> class Comparator>
  struct compare<Key, Comparator, fsc::identity> {
      Comparator<Key> comp;

      // keys are not transformed.  so no need to treat them specially, and no need to store them.

      //====  since dense hash table makes copies of equal operators left and right
      // we need these constructors and assignment operators.
      // also, note that there is no default constructor since the keys need to be set.

      compare() = delete;

      compare(Key const & em, Key const & del) {}

      compare(compare  const & other)  {}
      compare(compare && other)  {}

      compare & operator=(compare  const & other) {
    		  return *this;
      }
      compare & operator=(compare && other) {
    		  return *this;
      }

      inline bool operator()(Key const & x, Key const & y) const {
        return comp(x, y);
      }

      template<typename V>
      inline bool operator()(::std::pair<Key, V> const & x, Key const & y) const {
        return this->operator()(x.first, y);
      }
      template<typename V>
      inline bool operator()(::std::pair<const Key, V> const & x, Key const & y) const {
        return this->operator()(x.first, y);
      }
      template<typename V>
      inline bool operator()(Key const & x, ::std::pair<Key, V> const & y) const {
        return this->operator()(x, y.first);
      }
      template<typename V>
      inline bool operator()(Key const & x, ::std::pair<const Key, V> const & y) const {
        return this->operator()(x, y.first);
      }
      template<typename V>
      inline bool operator()(::std::pair<Key, V> const & x, ::std::pair<Key, V> const & y) const {
        return this->operator()(x.first, y.first);
      }
      template<typename V>
      inline bool operator()(::std::pair<const Key, V> const & x, ::std::pair<const Key, V> const & y) const {
        return this->operator()(x.first, y.first);
      }
  };

  /// special comparison operator for sparsehash.  specialized for equal_to operator AND identity transform, here so that template is not ambiguous for previous 2 definitions.
  template <typename Key>
  struct compare<Key, ::std::equal_to, ::fsc::identity> {

      //====  since dense hash table makes copies of equal operators left and right
      // we need these constructors and assignment operators.
      // also, note that there is no default constructor since the keys need to be set.

      compare() = delete;

      compare(Key const & em, Key const & del) {}

      compare(compare  const & other) {}
      compare(compare && other)  {}

      compare & operator=(compare  const & other) {
    		  return *this;
      }
      compare & operator=(compare && other) {
    		  return *this;
      }


      /// comparison operator.  if key, don't transform them.  also shortcuts some cases
      inline bool operator()(Key const & x, Key const & y) const {
        return (x == y);
      }

      template<typename V>
      inline bool operator()(::std::pair<Key, V> const & x, Key const & y) const {
        return this->operator()(x.first, y);
      }
      template<typename V>
      inline bool operator()(::std::pair<const Key, V> const & x, Key const & y) const {
        return this->operator()(x.first, y);
      }
      template<typename V>
      inline bool operator()(Key const & x, ::std::pair<Key, V> const & y) const {
        return this->operator()(x, y.first);
      }
      template<typename V>
      inline bool operator()(Key const & x, ::std::pair<const Key, V> const & y) const {
        return this->operator()(x, y.first);
      }
      template<typename V>
      inline bool operator()(::std::pair<Key, V> const & x, ::std::pair<Key, V> const & y) const {
        return this->operator()(x.first, y.first);
      }
      template<typename V>
      inline bool operator()(::std::pair<const Key, V> const & x, ::std::pair<const Key, V> const & y) const {
        return this->operator()(x.first, y.first);
      }
  };



  template <typename Key>
  struct special_keys {
	static_assert(::std::is_integral<Key>::value && !::std::is_signed<Key>::value, "example imple only supports unsigned int");

	inline Key generate(uint8_t id = 0) {
		return ::std::numeric_limits<Key>::max() - id;
	}

	inline Key invert(Key const &x) {
		return static_cast<Key>(~x);
	}

	inline Key get_splitter() {
		return static_cast<Key>(~(::std::numeric_limits<Key>::max() >> 2));
	}

	static constexpr bool need_to_split = false;
  };

}  // namespace sparsehash


  /**
   * @brief my version of hashed map.  because std::unordered_map does chaining for collision using a LINKED LIST.
   * @details std::unordered_map's use of linked list is fine for low collision.  for high collision, it's great for insertion but terrible for search or delete
   *          it is also not suitable for copying to a vector and sort/search.  in addition, the search (equal_range, count, and probably erase) are implemented
   *          using linear search.
   *
   *          This class attempts to address this shortcoming by maintaining the unordered map interface while replacing the LINKED_LIST with std::vector or std::multimap
   *
   *          Also note: google dense hash has strong requirements for the hash object to be move constructable/assignable (in our case, TransformedHash, and the underlying hash functions.
   *            because of the special constructors requirements, copy constructor and default constructors also need to be defined.
   *          Performance:  with high repeat input set (e.g. test.fastq, with 254K repeats per kmer, 40 unique kmers) std::unordered_map search time is approximately 1.5 sec for 1%, count is 0.56 sec.  build is 1.6 s.  pos+qual map)
   *            hashmap:  build 1.6s, find 1.5s, count 0.56s
   *            sorted vector:  build = 2 s, find 0.27s, count 0.01s
   *          with google dense_hash_map:  can't use it - google dense_hash_map requires uniqueness, and also requiers a NULL element.
   *
   *          tested using std::multimap and map.  VERY slow on insertion, especially for real data.  about 33% faster for find and count compared to unordered map for synthetic, high repeat datasets.  still about 4 times slower than sort based.
   *          for that dataset.  build = 3.6s, find 0.98s, count 0.73s
   *
   *          WE HAVE TO BUILD OUR OWN VERSION.
   *            prefer using std::vector as internal - self growing,
   *
   *          Note that this class has an incomplete implementation of the multimap interface - only those interfaces that I needed are implemented here.
   *
   *          DESIGN:
   *          instead of requiring sorting, since unordered_map (without multimap) has reasonable performance, we can
   *          build a multimap using unordered map by setting the mapped_type to be ::std::vector<::std::pair<Key, T> >
   *
   *          instead of building this at the distributed map level, we build it at the local unordered map level,
   *          which is easier to debug and benchmark.
   *
   *      vector holds pair<Key, T> because then we can directly copy (fast)
   *      a version with pair<T> would be more space efficient but slower when large amount of data is present.
   *
   *          this class internally uses a hashmap of vectors.
   *
   *
   *      memory usage:
   *        supercontainer = map, stores ::std::pair<K, std::vector<> > in linked list for chaining.
   *          each "bucket" hash size_t + pointer to head of linked list. - 16 bytes, HU hash unique elements.
   *          each link list node has ::std::pair<K, std::vector> as payload, and at least a next ptr. - 24 bytes,  U unique elements
   *          each vector stores  std::pair<K, T>, so 16 or 24 bytes.  N elements
   *
   *          total: (16N or 24N) + 24U + 16 HU.  assume good hash function, HU = U.
   *
   *          bottomline - large amount of memory is needed.
   *
   *
   *
   *
   *  this file contains the GOOGLE DENSE HASH MAP version of map and multimap that are compatible with kmer indexing.
   */
// key values span entire key space.
template <typename Key,
typename T,
typename SpecialKeys = ::fsc::sparsehash::special_keys<Key>,   // holds keys, split flag  - can specialize for distributed.
template<typename> class Transform = ::fsc::identity,
typename Hash =  ::fsc::TransformedHash<Key, ::std::hash, Transform>,
typename Equal = ::fsc::sparsehash::compare<Key, ::std::equal_to, Transform>,
typename Allocator = ::std::allocator<::std::pair<const Key, T> >,
bool split = SpecialKeys::need_to_split >
class densehash_map {

	static_assert(SpecialKeys::need_to_split == true, "special keys object indicates that split map should NOT be used.");

<<<<<<< HEAD
    using container_type =
        ::google::dense_hash_map<Key, T,
                       Hash, Equal, Allocator >;

    container_type lower_map;
    container_type upper_map;

    using container_iterator = typename container_type::iterator;
    using container_const_iterator = typename container_type::const_iterator;
    using container_range = ::std::pair<container_iterator, container_iterator>;
    using container_const_range = ::std::pair<container_const_iterator, container_const_iterator>;


    LowerKeySpaceSelector splitter;

=======

protected:
    using supercontainer_type =
        ::google::dense_hash_map<Key, T,
                       Hash, Equal, Allocator >;

    using Splitter = ::fsc::sparsehash::threshold<Key, std::less, Transform>;
    Splitter splitter;

    SpecialKeys specials;

    supercontainer_type lower_map;
    supercontainer_type upper_map;

>>>>>>> ff3394b5

    template <typename InputIt>
    InputIt partition_input(InputIt first, InputIt last) {
    	return ::std::stable_partition(first, last, splitter);
    }

  public:
    using key_type              = Key;
    using mapped_type           = T;
    using value_type            = ::std::pair<const Key, T>;
    using hasher                = Hash;
    using key_equal             = Equal;
    using allocator_type        = Allocator;
    using reference             = value_type&;
    using const_reference       = const value_type&;
    using pointer               = typename std::allocator_traits<Allocator>::pointer;
    using const_pointer         = typename std::allocator_traits<Allocator>::const_pointer;
    using iterator              = ::bliss::iterator::ConcatenatingIterator<container_iterator >;
    using const_iterator        = ::bliss::iterator::ConcatenatingIterator<container_const_iterator >;
    using size_type             = size_t;
    using difference_type       = ptrdiff_t;

//    densehash_map(size_type bucket_count = 128,
//                       const Hash& hash = Hash(),
//                       const Equal& equal = Equal(),
//                       const Allocator& alloc = Allocator()) :
//             lower_map(bucket_count / 2, hash, equal, alloc),
//						 upper_map(bucket_count / 2, hash, Equal(), alloc)
//    {
//    };

    //  if multiplicity of dataset is kind of known, can initialize data to that to avoid growing vector on average.
    densehash_map(size_type bucket_count = 128) :
	   specials(),
	   lower_map(bucket_count / 2, Hash(),
			   Equal(specials.generate(0), specials.generate(1))),
	   upper_map(bucket_count / 2, Hash(),
			   Equal(specials.invert(specials.generate(0)), specials.invert(specials.generate(1))))
    {
    	lower_map.set_empty_key(specials.generate(0));
    	lower_map.set_deleted_key(specials.generate(1));
    	upper_map.set_empty_key(specials.invert(specials.generate(0)));
    	upper_map.set_deleted_key(specials.invert(specials.generate(1)));
    	splitter.upper_bound = specials.get_splitter();
    };

    template<class InputIt>
    densehash_map(InputIt first, InputIt last) :
					   densehash_map(std::distance(first, last)) {
    	this->insert(first, last);
    };

    virtual ~densehash_map() {};



    iterator begin() {
    	return iterator(std::vector<container_range> { container_range{lower_map.begin(), lower_map.end()},
                                                    container_range{upper_map.begin(), upper_map.end()} });
    }
    const_iterator begin() const {
      return cbegin();
    }
    const_iterator cbegin() const {
      return const_iterator(std::vector<container_const_range> { container_const_range{lower_map.begin(), lower_map.end()},
                                                                 container_const_range{upper_map.begin(), upper_map.end()} });
    }



    iterator end() {
      return iterator( upper_map.end() );
    }
    const_iterator end() const {
      return cend();
    }
    const_iterator cend() const {
      return const_iterator( upper_map.end() );
    }


    std::vector<Key> keys() const  {
      std::vector<Key> ks;

      keys(ks);

      return ks;
    }

    void keys(std::vector<Key> & ks) const  {
      ks.clear();
      ks.reserve(size());

      for (auto it = lower_map.begin(); it != lower_map.end(); ++it) {
        ks.emplace_back(it->first);
      }
      for (auto it = upper_map.begin(); it != upper_map.end(); ++it) {
        ks.emplace_back(it->first);
      }
    }

    std::vector<std::pair<Key, T>> to_vector() const  {
      std::vector<std::pair<Key, T>> vs;

      to_vector(vs);

      return vs;
    }

    void to_vector(  std::vector<std::pair<Key, T>> & vs) const  {
      vs.clear();
      vs.reserve(size());

      for (auto it = lower_map.begin(); it != lower_map.end(); ++it) {
        vs.emplace_back(*it);
      }
      for (auto it = upper_map.begin(); it != upper_map.end(); ++it) {
        vs.emplace_back(*it);
      }

    }



    bool empty() const {
      return lower_map.empty() && upper_map.empty();
    }

    size_type size() const {
      return lower_map.size() + upper_map.size();
    }

    size_type unique_size() const {
      return lower_map.size() + upper_map.size();
    }

    void clear() {
      lower_map.clear_no_resize();
      upper_map.clear_no_resize();
    }

    void resize(size_t const n) {
      lower_map.resize(static_cast<float>(n) / 2.0 / lower_map.max_load_factor() );
      upper_map.resize(static_cast<float>(n) / 2.0 / upper_map.max_load_factor() );

    }

    /// rehash for new count number of BUCKETS.  iterators are invalidated.
    void rehash(size_type count) {
      this->resize(count);
    }

    /// bucket count.  same as underlying buckets
    size_type bucket_count() { return lower_map.bucket_count() + upper_map.bucket_count(); }

    /// max load factor.  this is the map's max load factor (vectors per bucket) x multiplicity = elements per bucket.  side effect is multiplicity is updated.
    float load_factor() {
      return  static_cast<float>(size()) / static_cast<float>(bucket_count());
    }



    // choices:  sort first, then insert in ranges, or no sort, insert one by one.  second is O(n) but pays the random access and mem realloc cost
    template <class InputIt>
    void insert(InputIt first, InputIt last) {

        InputIt middle = partition_input(first, last);

        lower_map.resize(static_cast<float>(lower_map.size() + ::std::distance(first, middle)) / lower_map.max_load_factor() ) ;
        lower_map.insert(first, middle);

        upper_map.resize(static_cast<float>(upper_map.size() + ::std::distance(middle, last)) / upper_map.max_load_factor()) ;
        upper_map.insert(middle, last);
    }

    /// inserting a vector
    void insert(::std::vector<::std::pair<Key, T> > & input) {
    	insert(input.begin(), input.end());
    }

    std::pair<typename container_type::iterator, bool> insert(::std::pair<Key, T> const & x) {
      if (splitter(x.first)) {
        return lower_map.insert(x);
      }
      else {
        return upper_map.insert(x);
      }
    }

    template <typename InputIt, typename Pred>
    size_t erase(InputIt first, InputIt last, Pred const & pred) {
        static_assert(::std::is_convertible<Key, typename ::std::iterator_traits<InputIt>::value_type>::value,
                      "InputIt value type for erase cannot be converted to key type");


      if (first == last) return 0;

      size_t count = 0;

      InputIt middle = partition_input(first, last);

      // mark for erasure
      for (; first != middle; ++first) {
        auto iter = lower_map.find(*(first));
        if (iter == lower_map.end()) continue;

        if (pred(*iter)) {
        	lower_map.erase(iter);
        	++count;
        }
      }

      for (; first != last; ++first) {
        auto iter = upper_map.find(*(first));
        if (iter == upper_map.end()) continue;

        if (pred(*iter)) {
        	upper_map.erase(iter);
        	++count;
        }
      }

      return count;
    }

    template <typename InputIt>
    size_t erase(InputIt first, InputIt last) {

        static_assert(::std::is_convertible<Key, typename ::std::iterator_traits<InputIt>::value_type>::value,
                      "InputIt value type for erase cannot be converted to key type");

        if (first == last) return 0;

        size_t count = 0;


        InputIt middle = partition_input(first, last);


        // mark for erasure
        for (; first != middle; ++first) {
          auto iter = lower_map.find(*(first));
          if (iter == lower_map.end()) continue;

          lower_map.erase(iter);
          ++count;
        }

        for (; first != last; ++first) {
          auto iter = upper_map.find(*(first));
          if (iter == upper_map.end()) continue;

          	upper_map.erase(iter);
          	++count;
        }


        return count;
    }

    template <typename Pred>
    size_t erase(Pred const & pred) {
    	size_t before = size();

    	for (auto it = lower_map.begin(); it != lower_map.end(); ++it) {
    		if (pred(*it))
    				lower_map.erase(it);
    	}
    	for (auto it = upper_map.begin(); it != upper_map.end(); ++it) {
    		if (pred(*it))
    				upper_map.erase(it);
    	}

    	return before - size();
    }

    size_type count(Key const & key) const {
    	if (splitter(key))
    		return lower_map.count(key);
    	else
    		return upper_map.count(key);
    }


    container_range equal_range(Key const & key) {
    	if (splitter(key)) {
    		return lower_map.equal_range(key);
    	}
    	else {
    		return upper_map.equal_range(key);
    	}

    }
    container_const_range equal_range(Key const & key) const {
    	if (splitter(key)) {
    		return lower_map.equal_range(key);
    	}
    	else {
    		return upper_map.equal_range(key);
    	}
    }
    // NO bucket interfaces

};


// Key values does not span entire key space.
template <typename Key,
typename T,
typename SpecialKeys,
template <typename > class Transform,
typename Hash,
typename Equal,
typename Allocator>
class densehash_map<Key, T, SpecialKeys, Transform, Hash, Equal, Allocator, false> {

	static_assert(SpecialKeys::need_to_split == false, "special keys object indicates that split map should be used.");

  protected:

    using container_type =
        ::google::dense_hash_map<Key, T,
                       Hash, Equal, Allocator >;

<<<<<<< HEAD
    container_type map;
=======
    SpecialKeys specials;

    supercontainer_type map;
>>>>>>> ff3394b5



  public:
    using key_type              = Key;
    using mapped_type           = T;
    using value_type            = ::std::pair<const Key, T>;
    using hasher                = Hash;
    using key_equal             = Equal;
    using allocator_type        = Allocator;
    using reference             = value_type&;
    using const_reference       = const value_type&;
    using pointer               = typename std::allocator_traits<Allocator>::pointer;
    using const_pointer         = typename std::allocator_traits<Allocator>::const_pointer;
    using iterator              = typename container_type::iterator;
    using const_iterator        = typename container_type::const_iterator;
    using size_type             = size_t;
    using difference_type       = ptrdiff_t;


    //  if multiplicity of dataset is kind of known, can initialize data to that to avoid growing vector on average.
//    densehash_map(size_type bucket_count = 128,
//                       const Hash& hash = Hash(),
//                       const Equal& equal = Equal(),
//                       const Allocator& alloc = Allocator()) :
//                         map(bucket_count, hash, equal, alloc) {
//    };

    densehash_map(size_type bucket_count = 128) :
		   specials(),
		   map(bucket_count, Hash(),
				   Equal(specials.generate(0), specials.generate(1)))
		{
		map.set_empty_key(specials.generate(0));
		map.set_deleted_key(specials.generate(1));
		};

    template<class InputIt>
    densehash_map(InputIt first, InputIt last) :
	   densehash_map(std::distance(first, last)) {
    	this->insert(first, last);
    };

    virtual ~densehash_map() {};


    iterator begin() {
      return map.begin();
    }
    const_iterator begin() const {
      return cbegin();
    }
    const_iterator cbegin() const {
      return map.begin();
    }

    iterator end() {
      return map.begin();
    }
    const_iterator end() const {
      return cend();
    }
    const_iterator cend() const {
      return map.begin();
    }


    std::vector<Key> keys() const {
      std::vector<Key> ks;

      keys(ks);

      return ks;
    }
    void keys(std::vector<Key> & ks) const {
      ks.clear();
      ks.reserve(size());

      for (auto it = map.begin(); it != map.end(); ++it) {
        ks.emplace_back(it->first);
      }
    }

    std::vector<std::pair<Key, T> > to_vector() const {
      std::vector<std::pair<Key, T>> vs;

      to_vector(vs);

      return vs;
    }
    void to_vector(  std::vector<std::pair<Key, T> > & vs) const {
      vs.clear();
      vs.reserve(size());

     for (auto it = map.begin(); it != map.end(); ++it) {
        vs.emplace_back(*it);
      }
    }


    bool empty() const {
      return map.empty();
    }

    size_type size() const {
      return map.size();
    }
    size_type unique_size() const {
      return map.size();
    }

    void clear() {
      map.clear_no_resize();
    }

    void resize(size_t const n) {
      map.resize(static_cast<float>(n) / map.max_load_factor());
    }

    /// rehash for new count number of BUCKETS.  iterators are invalidated.
    void rehash(size_type count) {
      this->resize(count);
    }

    /// bucket count.  same as underlying buckets
    size_type bucket_count() { return map.bucket_count(); }

    /// max load factor.  this is the map's max load factor (vectors per bucket) x multiplicity = elements per bucket.  side effect is multiplicity is updated.
    float load_factor() {
      return  static_cast<float>(map.size()) / static_cast<float>(map.bucket_count());
    }


    std::pair<iterator, bool> insert(const value_type& x) {
      return this->map.insert(std::forward<value_type>(x));
    }


    // choices:  sort first, then insert in ranges, or no sort, insert one by one.  second is O(n) but pays the random access and mem realloc cost
    template <class InputIt>
    void insert(InputIt first, InputIt last) {
      this->resize(map.size() + std::distance(first, last));

      map.insert(first, last);
    }

    /// inserting sorted range
    void insert(::std::vector<::std::pair<Key, T> > & input) {
      insert(input.begin(), input.end());
    }

    std::pair<iterator, bool> insert(::std::pair<Key, T> const & x) {
      return map.insert(x);
    }


    template <typename InputIt, typename Pred>
    size_t erase(InputIt first, InputIt last, Pred const & pred) {
      static_assert(::std::is_convertible<Key, typename ::std::iterator_traits<InputIt>::value_type>::value,
                    "InputIt value type for erase cannot be converted to key type");

      if (first == last) return 0;

      size_t count = 0;

      // mark for erasure
      for (; first != last; ++first) {
        auto iter = map.find(*(first));
        if (iter == map.end()) continue;

        if (pred(*iter)) {
          map.erase(iter);
          ++count;
        }
      }
      return count;
    }

    template <typename InputIt>
    size_t erase(InputIt first, InputIt last) {
        static_assert(::std::is_convertible<Key, typename ::std::iterator_traits<InputIt>::value_type>::value,
                      "InputIt value type for erase cannot be converted to key type");

        if (first == last) return 0;

        size_t count = 0;

        // mark for erasure
        for (; first != last; ++first) {
          auto iter = map.find(*(first));
          if (iter == map.end()) continue;

            map.erase(iter);
            ++count;
        }
        return count;
    }

    template <typename Pred>
    size_t erase(Pred const & pred) {
      size_t before = map.size();

      for (auto it = map.begin(); it != map.end(); ++it) {
        if (pred(*it))
            map.erase(it);
      }

      return before - map.size();
    }

    size_type count(Key const & key) const {
      return map.count(key);
    }


    ::std::pair<iterator, iterator> equal_range(Key const & key) {
      return map.equal_range(key);
    }

    ::std::pair<const_iterator, const_iterator> equal_range(Key const & key) const {
      return map.equal_range(key);
    }
    // NO bucket interfaces

};







/**
 * @brief multimap implemented using densehash.
 * @details:  earlier attempt used a sorted vector.  while still faster than unordered map, the sorting step does not scale well.
 *            a second attempt tried to use key+counter as key, hash only on key, compare on full key+counter, and query via bucket interface and compare only key portion.
 *              this did not work as google dense hash map bucket points to array element, and does not represent a collection of entries with same hash value like
 *              std::unordered_multimap.
 *
 *            current implementation uses 1 vector for singletons, and 1 vector of vectors for multiple entries.  memory utilization is probably suboptimal (up to 2x)
 *            map stores index in these vectors, with sign bit signifying that it is a multiple entry.
 *
 *            this trades off sorting with more vector allocations and copying, but appears to be faster at least for the case when there are large number of singleton entries.
 *
 */
template <typename Key,
typename T,
typename SpecialKeys = ::fsc::sparsehash::special_keys<Key>,   // holds keys, split flag  - can specialize for distributed.
template<typename> class Transform = ::fsc::identity,
typename Hash = ::fsc::TransformedHash<Key, ::std::hash, Transform>,
typename Equal = ::fsc::sparsehash::compare<Key, std::equal_to, Transform>,
typename Allocator = ::std::allocator<::std::pair<const Key, T> >,
bool split = SpecialKeys::need_to_split>
class densehash_multimap {

	static_assert(SpecialKeys::need_to_split == true, "special keys object indicates that split map should NOT be used.");

  protected:

    // data container
    using tuple_allocator_type = typename Allocator::template rebind< ::std::pair<Key, T> >::other;
    using subcontainer_type = ::std::vector<::std::pair<Key, T>, tuple_allocator_type >;
    using subiter_type = typename subcontainer_type::iterator;
    using const_subiter_type = typename subcontainer_type::const_iterator;

    // index in the vector - this is so we don't have to worry about pointer or iterators being invalidated when vector resizes
    // non-negative values indicate singletons.  negative values indicate multiple entries.
    // multiple entries is stored in a vector of vector.  the index is internal_val_type with sign bit removed.
    using internal_val_type = int64_t;

    using super_allocator_type = typename Allocator::template rebind<std::pair< const Key, internal_val_type> >::other;
    using supercontainer_type =
        ::google::dense_hash_map<Key, internal_val_type,
                       Hash, Equal, super_allocator_type >;

    using Splitter = ::fsc::sparsehash::threshold<Key, std::less, Transform>;
    Splitter splitter;

    SpecialKeys specials;

    supercontainer_type lower_map;
    supercontainer_type upper_map;

    subcontainer_type vec1;
    using vector_allocator_type = typename Allocator::template rebind< subcontainer_type >::other;
    std::vector<subcontainer_type, vector_allocator_type> vecX;
    size_t s;

    // TODO: provide iterator implementation for  begin/end.

    template <typename InputIt>
    InputIt partition_input(InputIt first, InputIt last) {
      return ::std::stable_partition(first, last, splitter);
    }



    /**
     * @class    bliss::iterator::ConcatenatingIterator
     * @brief    this class presents a single/sequential view of a series of underlying iterator ranges
     * @details  random access iterator is not supported. other iterator categories are okay.
     *
     */
//    template<typename V>
//    class concat_iter :
//      public ::std::iterator<
//        typename ::std::forward_iterator_tag,
//        V
//      >
//    {
//      protected:
//        using superiterator_type = typename ::std::conditional<::std::is_const<V>::value,
//            typename supercontainer_type::const_iterator, typename supercontainer_type::iterator>::type;
//        using type = concat_iter<V>;
//
//      protected:
//        /// the current position in the ranges list
//
//        supercontainer_type & lmap;
//        supercontainer_type & umap;
//
//        superiterator_type curr_iter;
//
//        bool at_max;
//
//        /// enforce that iterator is at a dereferenceable position
//        void ensure_dereferenceable() {
//          if (at_max) return;
//
//          if (curr_iter == lmap.end()) {
//            curr_iter = umap.begin();
//          }
//
//          if (curr_iter == umap.end()) {
//            at_max = true;
//            return;
//          }
//
//          return;
//
//        }
//
//      public:
//        using difference_type = typename ::std::iterator_traits<superiterator_type>::difference_type;
//
//
//        /// constructor for end concat iterator.  _end refers to end of supercontainer.
//        concat_iter(supercontainer_type & _lmap, supercontainer_type & _umap) : lmap(_lmap), umap(_umap), curr_iter(_umap.end()), at_max(true) {};
//
//        /// constructor for end concat iterator.  _end refers to end of supercontainer.
//        concat_iter(supercontainer_type & _lmap, supercontainer_type & _umap, superiterator_type _iter) :
//          lmap(_lmap), umap(_umap), curr_iter(_iter) {
//          ensure_dereferenceable();
//        };
//
//        // note that explicit keyword cannot be on copy and move constructors else the constructors are not defined/found.
//
//        // copy constructor, assignment operator, move constructor, assignment operator should
//        // should be default since the member vars are simple.
//
//        bool is_at_max() const {
//          at_max = (curr_iter == umap.end());
//          return at_max;
//        }
//
//        /**
//         * @brief increment:  move to the next position in the concatenating iterator, which may cross range boundaries.
//         * @note  side effect: set at_end variable.
//         * @return
//         */
//        type& operator++() {
//          // if at end, return
//          if (!at_max) {
//            // now increment.  since we are careful to leave iterator at a dereferenceable state, curr_pos is not at a subcontainer's end.
//            // so just increment.
//            ++curr_iter;
//
//            // now make sure we don't end up at a subcontainer's end.
//            ensure_dereferenceable();
//          }
//          return *this;
//        }
//
//
//        /**
//         * post increment.  make a copy then increment that.
//         */
//        type operator++(int)
//        {
//          type output(*this);
//          this->operator++();
//          return output;
//        }
//
//        //=== input iterator specific
//
//        /// comparison operator
//        bool operator==(const type& rhs) const
//          {
//          if ((lmap != rhs.lmap) || (umap != rhs.umap)) throw std::logic_error("the iterators being compared do not have the same internal end iterators so they are not comparable.");
//
//          if (at_max && rhs.at_max) return true;
//          if (at_max || rhs.at_max) return false;
//
//          return (curr_iter == rhs.curr_iter);
//          }
//
//        /// comparison operator
//        bool operator!=(const type& rhs) const
//          {
//          if ((lmap != rhs.lmap) || (umap != rhs.umap)) throw std::logic_error("the iterators being compared do not have the same internal end iterators so they are not comparable.");
//
//          if (at_max && rhs.at_max) return false;
//          if (at_max || rhs.at_max) return true;
//
//          return (curr_iter != rhs.curr_iter);
//          }
//
//
//        inline V operator*() const {
//          return *curr_iter;
//        }
//
//        /*=== NOT output iterator.  this is a map, does not make sense to change the  */
//        /* content via iterator.                                                      */
//
//
//        //=== NOT full forward iterator - no default constructor
//
//        //=== NOT bidirectional iterator - no decrement because map produces forward iterator only.
//
//        //=== NOT full random access iterator - only have +, += but not -. -=.  no comparison operators. have offset dereference operator [].
//
//    };


  public:
    using key_type              = Key;
    using mapped_type           = T;
    using value_type            = ::std::pair<const Key, T>;
    using hasher                = Hash;
    using key_equal             = Equal;
    using allocator_type        = Allocator;
    using reference             = value_type&;
    using const_reference       = const value_type&;
    using pointer               = typename std::allocator_traits<Allocator>::pointer;
    using const_pointer         = typename std::allocator_traits<Allocator>::const_pointer;
    using iterator              = typename subcontainer_type::iterator;
    using const_iterator        = typename subcontainer_type::const_iterator;
    using size_type             = typename subcontainer_type::size_type;
    using difference_type       = typename subcontainer_type::difference_type;

  protected:
    // choices:  sort first, then insert in ranges, or no sort, insert one by one.  second is O(n) but pays the random access and mem realloc cost
    template <class InputIt>
    void insert_impl(InputIt first, InputIt last, supercontainer_type & map) {


        // get previous sizes so we know where to start from
        int64_t idx1 = vec1.size();
        int64_t idxX = vecX.size();

        // reserve but do not yet copy in.  we will have random access to check if already exist,
        // so don't copying in does not save a whole lot.
        vec1.reserve(vec1.size() + std::distance(first, last));

        // iterator over all and insert into map.
        std::pair<typename supercontainer_type::iterator, bool> insert_result;
        Key k;
        int64_t idx;
        for (InputIt it = first, max = last; it != max; ++it) {
          k = (*it).first;

          // try inserting
          insert_result = map.insert(std::make_pair(k, idx1));

          if (insert_result.second) {
            // successful map insertion, so now insert into vec1.
            vec1.emplace_back(*it);
            // new map entry already inserted. just need to increment.
            ++idx1;
          } else {
            // entry already there.  get the iterator and check the idx
            idx = insert_result.first->second;
            if (idx < 0) {
              // previously inserted multiple entries, so reuse the vector, and insert
              vecX[idx & ::std::numeric_limits<int64_t>::max()].emplace_back(*it);
              // no map update is needed.
            } else {
              // previously inserted 1 entry. so
              // update map with new vecX value
              insert_result.first->second = idxX | ~(::std::numeric_limits<int64_t>::max());
              // create a new entry in vecX
              vecX.emplace_back(subcontainer_type());
              // get previous value from vec1 and insert into vecX
              vecX[idxX].emplace_back(std::move(vec1[idx]));
              // insert new value into vecX
              vecX[idxX].emplace_back(*it);
              // update new vecX idx.
              ++idxX;
            }
          }
        }

        s += std::distance(first, last);

        // TODO: compact
    }



    template <typename InputIt, typename Pred>
    void erase_impl(InputIt first, InputIt last, Pred const & pred, supercontainer_type & map) {

      size_t dist = 0;
      int64_t idx;
      // mark for erasure
      for (; first != last; ++first) {
        auto iter = map.find(*first);
        if (iter == map.end()) continue;

        idx = iter->second;

        if (idx < 0) {

          subcontainer_type & vec = vecX[idx & ::std::numeric_limits<int64_t>::max()];

          // multi.
          auto new_end = ::std::remove_if(vec.begin(), vec.end(), pred);

          dist = std::distance(new_end, vec.end());

          if (dist == vec.size()) {
            // remove entry from map.
            map.erase(iter);

            // all deleted, so clean up.
            subcontainer_type().swap(vec);

          } else if (dist + 1 == vec.size()) {
            // update the map
            iter->second = vec1.size();

            // 1 left.  migrate back to vec1
            vec1.emplace_back(std::move(vec[0]));

            // clear the vecX entry
            subcontainer_type().swap(vec);
          } else {
            // clean up, no change to map
            vec.erase(new_end, vec.end());
          }

          s -= dist;

        } else {
          // else single.  if match, erase
          if (pred(vec1[idx])) {
            --s;
            // now clear the map entry.
            map.erase(iter);
          }
        }

      }

    }



    template <typename InputIt>
    void erase_impl(InputIt first, InputIt last, supercontainer_type & map) {

      int64_t idx;
      // mark for erasure
      for (; first != last; ++first) {
        auto iter = map.find(*first);
        if (iter == map.end()) continue;

        idx = iter->second;

        if (idx < 0) {
          // multi.
          subcontainer_type & vec = vecX[idx & ::std::numeric_limits<int64_t>::max()];

          s -= vec.size();
          subcontainer_type().swap(vec);
        } else {
          // else single.  do nothing.
          --s;
        }

        // now clear the map entry.
        map.erase(iter);
      }

    }


    template <typename Pred>
    void erase_impl(Pred const & pred, supercontainer_type & map) {

      size_t dist = 0;
      int64_t idx;


      // mark for erasure
      auto max = map.end();
      for (auto iter = map.begin(); iter != max; ++iter) {
        idx = iter->second;

        if (idx < 0) {

          subcontainer_type & vec = vecX[idx & ::std::numeric_limits<int64_t>::max()];

          // multi.
          auto new_end = ::std::remove_if(vec.begin(), vec.end(), pred);

          dist = std::distance(new_end, vec.end());

          if (dist == vec.size()) {
            // remove entry from map.
            map.erase(iter);

            // all deleted, so clean up.
            subcontainer_type().swap(vec);

          } else if (dist + 1 == vec.size()) {
            // update the map
            iter->second = vec1.size();

            // 1 left.  migrate back to vec1
            vec1.emplace_back(std::move(vec[0]));

            // clear the vecX entry
            subcontainer_type().swap(vec);
          } else {
            // clean up, no change to map
            vec.erase(new_end, vec.end());
          }

          s -= dist;

        } else {
          // else single.  if match, erase
          if (pred(vec1[idx])) {
            --s;
            // now clear the map entry.
            map.erase(iter);
          }
        }
      }
    }


    size_type count_impl(Key const & key, supercontainer_type const & map) const {
      auto iter = map.find(key);
      if (iter == map.end()) return 0;

      if (iter->second < 0) {
        // multiple entries
        return vecX[iter->second &  ::std::numeric_limits<int64_t>::max()].size();
      } else {
        return 1;
      }
    }


    ::std::pair<iterator, iterator> equal_range_impl(Key const & key, supercontainer_type & map) {


      auto iter = map.find(key);

      // not found
      if (iter == map.end()) return ::std::make_pair(vec1.end(), vec1.end());

      // found, has 1 value
      if (iter->second >= 0)  return ::std::make_pair(vec1.begin() + iter->second, vec1.begin() + iter->second + 1);

      // found, has multiple values
      subcontainer_type & vec = vecX[iter->second & ::std::numeric_limits<int64_t>::max()];

      return std::make_pair(vec.begin(), vec.end());

    }
    ::std::pair<const_iterator, const_iterator> equal_range_impl(Key const & key, supercontainer_type const & map) const {
      auto iter = map.find(key);

      // not found
      if (iter == map.end()) return ::std::make_pair(vec1.cend(), vec1.cend());

      // found, has 1 value
      if (iter->second >= 0)  return ::std::make_pair(vec1.cbegin() + iter->second, vec1.cbegin() + iter->second + 1);

      // found, has multiple values
      subcontainer_type & vec = vecX[iter->second & ::std::numeric_limits<int64_t>::max()];

      return std::make_pair(vec.cbegin(), vec.cend());

    }

  public:


//    //  if multiplicity of dataset is kind of known, can initialize data to that to avoid growing vector on average.
//    densehash_multimap(size_type bucket_count = 128,
//                       const Hash& hash = Hash(),
//                       const Equal& equal = Equal(),
//                       const Allocator& alloc = Allocator()) :
//                         lower_map(bucket_count / 2, hash, equal, alloc),
//                         upper_map(bucket_count / 2, hash, Equal(), alloc), s(0UL) {
//    };


    densehash_multimap(size_type bucket_count = 128) :
	   specials(),
	   lower_map(bucket_count / 2, Hash(),
			   Equal(specials.generate(0), specials.generate(1))),
	   upper_map(bucket_count / 2, Hash(),
			   Equal(specials.invert(specials.generate(0)), specials.invert(specials.generate(1)))),
			   s(0UL)
    {
    	lower_map.set_empty_key(specials.generate(0));
    	lower_map.set_deleted_key(specials.generate(1));
    	upper_map.set_empty_key(specials.invert(specials.generate(0)));
    	upper_map.set_deleted_key(specials.invert(specials.generate(1)));
    	splitter.upper_bound = specials.get_splitter();
    };

    template<class InputIt>
    densehash_multimap(InputIt first, InputIt last) :
					   densehash_multimap(std::distance(first, last)) {
    	this->insert(first, last);
    };


    virtual ~densehash_multimap() {
      BL_DEBUG(" split. singles: " << vec1.size() << " multiples: " << vecX.size());
    };


    // TODO: begin and end iterator accessors.


    std::vector<Key> keys() const  {
      std::vector<Key> ks;

      keys(ks);

      return ks;
    }
    void keys(std::vector<Key> & ks) const  {
      ks.clear();
      ks.reserve(size());

      for (auto it = lower_map.begin(); it != lower_map.end(); ++it) {
        ks.emplace_back(it->first);
      }
      for (auto it = upper_map.begin(); it != upper_map.end(); ++it) {
        ks.emplace_back(it->first);
      }
    }

    std::vector<std::pair<Key, T>> to_vector() const  {
      std::vector<std::pair<Key, T>> vs;

      to_vector(vs);

      return vs;
    }
    void to_vector(  std::vector<std::pair<Key, T>> & vs) const  {
      vs.clear();
      vs.reserve(size());

      for (auto it = lower_map.begin(); it != lower_map.end(); ++it) {
        if (it->second < 0) {
          auto it2 = vecX[it->second & ::std::numeric_limits<int64_t>::max()].begin();
          auto max2 = vecX[it->second & ::std::numeric_limits<int64_t>::max()].end();
          for (; it2 != max2; ++it2) {
            vs.emplace_back(*it2);
          }
        } else {  // singleton
          vs.emplace_back(vec1[it->second]);
        }
      }
      for (auto it = upper_map.begin(); it != upper_map.end(); ++it) {
        if (it->second < 0) {
          auto it2 = vecX[it->second & ::std::numeric_limits<int64_t>::max()].begin();
          auto max2 = vecX[it->second & ::std::numeric_limits<int64_t>::max()].end();
          for (; it2 != max2; ++it2) {
            vs.emplace_back(*it2);
          }
        } else {  // singleton
          vs.emplace_back(vec1[it->second]);
        }
      }
    }


    bool empty() const {
      return lower_map.empty() && upper_map.empty();
    }

    size_type size() const {
      return s;
    }


    size_type unique_size() const {
      return lower_map.size() + upper_map.size();
    }

    void clear() {
      vec1.clear();
      vecX.clear();
      lower_map.clear_no_resize();
      upper_map.clear_no_resize();
      s = 0UL;
    }

    void resize(size_t const n) {
      lower_map.resize(static_cast<float>(n) / 2.0 / lower_map.max_load_factor());
      upper_map.resize(static_cast<float>(n) / 2.0 / lower_map.max_load_factor());
    }

    void rehash(size_type count) {
      this->resize(count);
    }

    /// bucket count.  same as underlying buckets
    size_type bucket_count() { return lower_map.bucket_count() + upper_map.bucket_count(); }

    /// max load factor.  this is the map's max load factor (vectors per bucket) x multiplicity = elements per bucket.  side effect is multiplicity is updated.
    float max_load_factor() {
      return static_cast<float>(size()) / static_cast<float>(bucket_count());
    }





    // choices:  sort first, then insert in ranges, or no sort, insert one by one.  second is O(n) but pays the random access and mem realloc cost
    template <class InputIt>
    void insert(InputIt first, InputIt last) {
        static_assert(::std::is_convertible<std::pair<Key, T>,
                      typename ::std::iterator_traits<InputIt>::value_type>::value,
                      "InputIt value type for insert cannot be converted to std::pair<Key, T> type");

        if (first == last) return;

        auto middle = partition_input(first, last);

        lower_map.resize(static_cast<float>(lower_map.size() + std::distance(first, middle)) / lower_map.max_load_factor());
        insert_impl(first, middle, lower_map);
        upper_map.resize(static_cast<float>(upper_map.size() + std::distance(first, middle)) / upper_map.max_load_factor());
        insert_impl(middle, last, upper_map);

        // TODO: compact
    }

    /// inserting sorted range
    void insert(::std::vector<::std::pair<Key, T> > & input) {
      // TODO: more memory efficient version of this.

      insert(input.begin(), input.end());
    }

    template <typename InputIt, typename Pred>
    size_t erase(InputIt first, InputIt last, Pred const & pred) {
      static_assert(::std::is_convertible<Key, typename ::std::iterator_traits<InputIt>::value_type>::value,
                    "InputIt value type for erase cannot be converted to key type");

      if (first == last) return 0;


      size_t before = s;

      auto middle = partition_input(first, last);
      erase_impl(first, middle, pred, lower_map);
      erase_impl(middle, last, pred, upper_map);

      return before - s;
    }

    template <typename InputIt>
    size_t erase(InputIt first, InputIt last) {
      static_assert(::std::is_convertible<Key, typename ::std::iterator_traits<InputIt>::value_type>::value,
                    "InputIt value type for erase cannot be converted to key type");

      if (first == last) return 0;


      size_t before = s;

      auto middle = partition_input(first, last);
      erase_impl(first, middle, lower_map);
      erase_impl(middle, last, upper_map);

      return before - s;
    }

    template <typename Pred>
    size_t erase(Pred const & pred) {

      if (this->size() == 0) return 0;

      size_t before = s;

      erase_impl(pred, lower_map);
      erase_impl(pred, upper_map);

      return before - s;
    }

    size_type count(Key const & key) const {

      if (splitter(key)) {
        return count_impl(key, lower_map);
      } else {
        return count_impl(key, upper_map);
      }

    }



    ::std::pair<iterator, iterator> equal_range(Key const & key) {
      if (splitter(key)) {
        return equal_range_impl(key, lower_map);
      } else {
        return equal_range_impl(key, upper_map);
      }
    }
    ::std::pair<const_iterator, const_iterator> equal_range(Key const & key) const {
      if (splitter(key)) {
        return equal_range_impl(key, lower_map);
      } else {
        return equal_range_impl(key, upper_map);
      }
    }
    // NO bucket interfaces

};




/**
 * specialization for densehash that does not require key space partitioning
 */
template <typename Key,
typename T,
typename SpecialKeys,
template <typename > class Transform ,
typename Hash ,
typename Equal,
typename Allocator>
class densehash_multimap<Key, T, SpecialKeys, Transform, Hash, Equal, Allocator, false> {

	static_assert(SpecialKeys::need_to_split == false, "special keys object indicates that split map should be used.");

  protected:

    // data container
    using tuple_allocator_type = typename Allocator::template rebind< ::std::pair<Key, T> >::other;
    using subcontainer_type = ::std::vector<::std::pair<Key, T>, tuple_allocator_type >;
    using subiter_type = typename subcontainer_type::iterator;
    using const_subiter_type = typename subcontainer_type::const_iterator;

    // index in the vector - this is so we don't have to worry about pointer or iterators being invalidated when vector resizes
    // non-negative values indicate singletons.  negative values indicate multiple entries.
    // multiple entries is stored in a vector of vector.  the index is internal_val_type with sign bit removed.
    using internal_val_type = int64_t;

    using super_allocator_type = typename Allocator::template rebind<std::pair< const Key, internal_val_type> >::other;
    using supercontainer_type =
        ::google::dense_hash_map<Key, internal_val_type,
                       Hash, Equal, super_allocator_type >;

    subcontainer_type vec1;
    using vector_allocator_type = typename Allocator::template rebind< subcontainer_type >::other;
    std::vector<subcontainer_type, vector_allocator_type> vecX;

    SpecialKeys specials;

    supercontainer_type map;
    size_t s;

    // TODO: provide iterator implementation for  begin/end.


  public:
    using key_type              = Key;
    using mapped_type           = T;
    using value_type            = ::std::pair<const Key, T>;
    using hasher                = Hash;
    using key_equal             = Equal;
    using allocator_type        = Allocator;
    using reference             = value_type&;
    using const_reference       = const value_type&;
    using pointer               = typename std::allocator_traits<Allocator>::pointer;
    using const_pointer         = typename std::allocator_traits<Allocator>::const_pointer;
    using iterator              = typename subcontainer_type::iterator;
    using const_iterator        = typename subcontainer_type::const_iterator;
    using size_type             = typename subcontainer_type::size_type;
    using difference_type       = typename subcontainer_type::difference_type;


    //  if multiplicity of dataset is kind of known, can initialize data to that to avoid growing vector on average.
//    densehash_multimap(size_type bucket_count = 128,
//                       const Hash& hash = Hash(),
//                       const Equal& equal = Equal(),
//                       const Allocator& alloc = Allocator()) :
//                         s(0UL) {
//    };

    densehash_multimap(size_type bucket_count = 128) :
		   specials(),
		   map(bucket_count, Hash(),
				   Equal(specials.generate(0), specials.generate(1))), s(0UL)
		{
		map.set_empty_key(specials.generate(0));
		map.set_deleted_key(specials.generate(1));
		};

    template<class InputIt>
    densehash_multimap(InputIt first, InputIt last) :
	   densehash_multimap(std::distance(first, last)) {
    	this->insert(first, last);
    };


    virtual ~densehash_multimap() {
      BL_DEBUG(" unsplit. singles: " << vec1.size() << " multiples: " << vecX.size());
    };


    // TODO: begin and end iterator accessors.
    std::vector<Key> keys() const  {
      std::vector<Key> ks;

      keys(ks);

      return ks;
    }
    void keys(std::vector<Key> & ks) const  {
      ks.clear();
      ks.reserve(size());

      for (auto it = map.begin(); it != map.end(); ++it) {
        ks.emplace_back(it->first);
      }
    }

    std::vector<std::pair<Key, T>> to_vector() const  {
      std::vector<std::pair<Key, T>> vs;

      to_vector(vs);

      return vs;
    }
    void to_vector(  std::vector<std::pair<Key, T>> & vs) const  {
      vs.clear();
      vs.reserve(size());

      int64_t idx;
      for (auto it = map.begin(); it != map.end(); ++it) {
        if (it->second < 0) {
          idx = it->second & ::std::numeric_limits<int64_t>::max();
          auto max2 = vecX[idx].end();
          for (auto it2 = vecX[idx].begin(); it2 != max2; ++it2) {
            vs.emplace_back(*it2);
          }
        } else {  // singleton
          vs.emplace_back(vec1[it->second]);
        }
      }
    }



    bool empty() const {
      return map.empty();
    }

    size_type size() const {
      return s;
    }

    size_type unique_size() const {
      return map.size();
    }

    void clear() {
      vec1.clear();
      vecX.clear();
      map.clear_no_resize();
      s = 0UL;
    }

    void resize(size_t const n) {
      map.resize(static_cast<float>(n) / map.max_load_factor());
    }

    void rehash(size_type count) {
      this->resize(count);
    }

    /// bucket count.  same as underlying buckets
    size_type bucket_count() { return map.bucket_count(); }

    /// max load factor.  this is the map's max load factor (vectors per bucket) x multiplicity = elements per bucket.  side effect is multiplicity is updated.
    float max_load_factor() {
      return static_cast<float>(map.size()) / static_cast<float>(map.bucket_count());
    }



    // choices:  sort first, then insert in ranges, or no sort, insert one by one.  second is O(n) but pays the random access and mem realloc cost
    template <class InputIt>
    void insert(InputIt first, InputIt last) {
        static_assert(::std::is_convertible<std::pair<Key, T>,
                      typename ::std::iterator_traits<InputIt>::value_type>::value,
                      "InputIt value type for insert cannot be converted to std::pair<Key, T> type");

        if (first == last) return;


        // get previous sizes so we know where to start from
        int64_t idx1 = vec1.size();
        int64_t idxX = vecX.size();

        // reserve but do not yet copy in.  we will have random access to check if already exist,
        // so don't copying in does not save a whole lot.
        vec1.reserve(vec1.size() + std::distance(first, last));
        this->resize(vec1.size() + std::distance(first, last));

        // iterator over all and insert into map.
        std::pair<typename supercontainer_type::iterator, bool> insert_result;
        Key k;
        int64_t idx;
        for (InputIt it = first, max = last; it != max; ++it) {
          k = (*it).first;

          // try inserting
          insert_result = map.insert(std::make_pair(k, idx1));

          if (insert_result.second) {
            // successful map insertion, so now insert into vec1.
            vec1.emplace_back(*it);
            // new map entry already inserted. just need to increment.
            ++idx1;
          } else {
            // entry already there.  get the iterator and check the idx
            idx = insert_result.first->second;
            if (idx < 0) {
              // previously inserted multiple entries, so reuse the vector, and insert
              vecX[idx & ::std::numeric_limits<int64_t>::max()].emplace_back(*it);
              // no map update is needed.
            } else {
              // previously inserted 1 entry. so
              // update map with new vecX value
              insert_result.first->second = idxX | ~(::std::numeric_limits<int64_t>::max());
              // create a new entry in vecX
              vecX.emplace_back(subcontainer_type());
              // get previous value from vec1 and insert into vecX
              vecX[idxX].emplace_back(std::move(vec1[idx]));
              // insert new value into vecX
              vecX[idxX].emplace_back(*it);
              // update new vecX idx.
              ++idxX;
            }
          }
        }

        s += std::distance(first, last);

        // TODO: compact
    }

    /// insert
    void insert(::std::vector<::std::pair<Key, T> > & input) {

      if (input.size() == 0) return;
        // there is data in there already.  so do normal insert
        this->insert(input.begin(), input.end());
    }

    template <typename InputIt, typename Pred>
    size_t erase(InputIt first, InputIt last, Pred const & pred) {
      static_assert(::std::is_convertible<Key, typename ::std::iterator_traits<InputIt>::value_type>::value,
                    "InputIt value type for erase cannot be converted to key type");

      if (first == last) return 0;

      size_t before = s;
      size_t dist = 0;
      int64_t idx;
      // mark for erasure
      for (; first != last; ++first) {
        auto iter = map.find(*first);
        if (iter == map.end()) continue;

        idx = iter->second;

        if (idx < 0) {

          subcontainer_type & vec = vecX[idx & ::std::numeric_limits<int64_t>::max()];

          // multi.
          auto new_end = ::std::remove_if(vec.begin(), vec.end(), pred);

          dist = std::distance(new_end, vec.end());

          if (dist == vec.size()) {
            // remove entry from map.
            map.erase(iter);

            // all deleted, so clean up.
            subcontainer_type().swap(vec);

          } else if (dist + 1 == vec.size()) {
            // update the map
            iter->second = vec1.size();

            // 1 left.  migrate back to vec1
            vec1.emplace_back(std::move(vec[0]));

            // clear the vecX entry
            subcontainer_type().swap(vec);
          } else {
            // clean up, no change to map
            vec.erase(new_end, vec.end());
          }

          s -= dist;

        } else {
          // else single.  if match, erase
          if (pred(vec1[idx])) {
            --s;
            // now clear the map entry.
            map.erase(iter);
          }
        }

      }

      return before - s;
    }

    template <typename InputIt>
    size_t erase(InputIt first, InputIt last) {
      static_assert(::std::is_convertible<Key, typename ::std::iterator_traits<InputIt>::value_type>::value,
                    "InputIt value type for erase cannot be converted to key type");

      if (first == last) return 0;

      size_t before = s;

      int64_t idx;
      // mark for erasure
      for (; first != last; ++first) {
        auto iter = map.find(*first);
        if (iter == map.end()) continue;

        idx = iter->second;

        if (idx < 0) {
          // multi.
          subcontainer_type & vec = vecX[idx & ::std::numeric_limits<int64_t>::max()];

          s -= vec.size();
          subcontainer_type().swap(vec);
        } else {
          // else single.  do nothing.
          --s;
        }

        // now clear the map entry.
        map.erase(iter);
      }

      return before - s;
    }

    template <typename Pred>
    size_t erase(Pred const & pred) {

      if (this->size() == 0) return 0;

      size_t before = s;
      size_t dist = 0;
      int64_t idx;


      // mark for erasure
      auto  max = map.end();
      for (auto iter = map.begin(); iter != max; ++iter) {
        idx = iter->second;

        if (idx < 0) {

          subcontainer_type & vec = vecX[idx & ::std::numeric_limits<int64_t>::max()];

          // multi.
          auto new_end = ::std::remove_if(vec.begin(), vec.end(), pred);

          dist = std::distance(new_end, vec.end());

          if (dist == vec.size()) {
            // remove entry from map.
            map.erase(iter);

            // all deleted, so clean up.
            subcontainer_type().swap(vec);

          } else if (dist + 1 == vec.size()) {
            // update the map
            iter->second = vec1.size();

            // 1 left.  migrate back to vec1
            vec1.emplace_back(std::move(vec[0]));

            // clear the vecX entry
            subcontainer_type().swap(vec);
          } else {
            // clean up, no change to map
            vec.erase(new_end, vec.end());
          }

          s -= dist;

        } else {
          // else single.  if match, erase
          if (pred(vec1[idx])) {
            --s;
            // now clear the map entry.
            map.erase(iter);
          }
        }
      }

      return before - s;
    }

    size_type count(Key const & key) const {
      auto iter = map.find(key);
      if (iter == map.end()) return 0;

      if (iter->second < 0) {
        // multiple entries
        return vecX[iter->second &  ::std::numeric_limits<int64_t>::max()].size();
      } else {
        return 1;
      }
    }



    ::std::pair<iterator, iterator> equal_range(Key const & key) {
      auto iter = map.find(key);

      // not found
      if (iter == map.end()) return ::std::make_pair(vec1.end(), vec1.end());

      // found, has 1 value
      if (iter->second >= 0)  return ::std::make_pair(vec1.begin() + iter->second, vec1.begin() + iter->second + 1);

      // found, has multiple values
      subcontainer_type & vec = vecX[iter->second & ::std::numeric_limits<int64_t>::max()];

      return std::make_pair(vec.begin(), vec.end());

    }
    ::std::pair<const_iterator, const_iterator> equal_range(Key const & key) const {
      auto iter = map.find(key);

      // not found
      if (iter == map.end()) return ::std::make_pair(vec1.cend(), vec1.cend());

      // found, has 1 value
      if (iter->second >= 0)  return ::std::make_pair(vec1.cbegin() + iter->second, vec1.cbegin() + iter->second + 1);

      // found, has multiple values
      int64_t idx = iter->second & ::std::numeric_limits<int64_t>::max();

      return std::make_pair(vecX[idx].cbegin(), vecX[idx].cend());


    }
    // NO bucket interfaces

};


} // end namespace fsc.




#endif /* SRC_WIP_DENSEHASH_VECMAP_HPP_ */<|MERGE_RESOLUTION|>--- conflicted
+++ resolved
@@ -412,11 +412,15 @@
 class densehash_map {
 
 	static_assert(SpecialKeys::need_to_split == true, "special keys object indicates that split map should NOT be used.");
-
-<<<<<<< HEAD
+protected:
     using container_type =
         ::google::dense_hash_map<Key, T,
                        Hash, Equal, Allocator >;
+
+    using Splitter = ::fsc::sparsehash::threshold<Key, std::less, Transform>;
+    Splitter splitter;
+
+    SpecialKeys specials;
 
     container_type lower_map;
     container_type upper_map;
@@ -426,25 +430,6 @@
     using container_range = ::std::pair<container_iterator, container_iterator>;
     using container_const_range = ::std::pair<container_const_iterator, container_const_iterator>;
 
-
-    LowerKeySpaceSelector splitter;
-
-=======
-
-protected:
-    using supercontainer_type =
-        ::google::dense_hash_map<Key, T,
-                       Hash, Equal, Allocator >;
-
-    using Splitter = ::fsc::sparsehash::threshold<Key, std::less, Transform>;
-    Splitter splitter;
-
-    SpecialKeys specials;
-
-    supercontainer_type lower_map;
-    supercontainer_type upper_map;
-
->>>>>>> ff3394b5
 
     template <typename InputIt>
     InputIt partition_input(InputIt first, InputIt last) {
@@ -467,15 +452,6 @@
     using size_type             = size_t;
     using difference_type       = ptrdiff_t;
 
-//    densehash_map(size_type bucket_count = 128,
-//                       const Hash& hash = Hash(),
-//                       const Equal& equal = Equal(),
-//                       const Allocator& alloc = Allocator()) :
-//             lower_map(bucket_count / 2, hash, equal, alloc),
-//						 upper_map(bucket_count / 2, hash, Equal(), alloc)
-//    {
-//    };
-
     //  if multiplicity of dataset is kind of known, can initialize data to that to avoid growing vector on average.
     densehash_map(size_type bucket_count = 128) :
 	   specials(),
@@ -769,15 +745,7 @@
         ::google::dense_hash_map<Key, T,
                        Hash, Equal, Allocator >;
 
-<<<<<<< HEAD
     container_type map;
-=======
-    SpecialKeys specials;
-
-    supercontainer_type map;
->>>>>>> ff3394b5
-
-
 
   public:
     using key_type              = Key;
@@ -794,15 +762,6 @@
     using const_iterator        = typename container_type::const_iterator;
     using size_type             = size_t;
     using difference_type       = ptrdiff_t;
-
-
-    //  if multiplicity of dataset is kind of known, can initialize data to that to avoid growing vector on average.
-//    densehash_map(size_type bucket_count = 128,
-//                       const Hash& hash = Hash(),
-//                       const Equal& equal = Equal(),
-//                       const Allocator& alloc = Allocator()) :
-//                         map(bucket_count, hash, equal, alloc) {
-//    };
 
     densehash_map(size_type bucket_count = 128) :
 		   specials(),
@@ -1481,14 +1440,6 @@
 
 
 //    //  if multiplicity of dataset is kind of known, can initialize data to that to avoid growing vector on average.
-//    densehash_multimap(size_type bucket_count = 128,
-//                       const Hash& hash = Hash(),
-//                       const Equal& equal = Equal(),
-//                       const Allocator& alloc = Allocator()) :
-//                         lower_map(bucket_count / 2, hash, equal, alloc),
-//                         upper_map(bucket_count / 2, hash, Equal(), alloc), s(0UL) {
-//    };
-
 
     densehash_multimap(size_type bucket_count = 128) :
 	   specials(),
@@ -1785,13 +1736,6 @@
 
 
     //  if multiplicity of dataset is kind of known, can initialize data to that to avoid growing vector on average.
-//    densehash_multimap(size_type bucket_count = 128,
-//                       const Hash& hash = Hash(),
-//                       const Equal& equal = Equal(),
-//                       const Allocator& alloc = Allocator()) :
-//                         s(0UL) {
-//    };
-
     densehash_multimap(size_type bucket_count = 128) :
 		   specials(),
 		   map(bucket_count, Hash(),
