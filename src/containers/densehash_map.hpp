--- conflicted
+++ resolved
@@ -636,35 +636,6 @@
 
       size_t count = 0;
 
-<<<<<<< HEAD
-      auto middle = partition_input(input.begin(), input.end());
-
-      // do update
-      for (auto iit = input.begin(); iit != middle; ++iit) {
-        auto iter = lower_map.find(iit->first);
-        if (iter == lower_map.end()) {
-//          // TONY: temporary.  for testing only
-//          assert(lower_map.find(iit->first.reverse_complement()) == lower_map.end());
-//          assert(upper_map.find(iit->first.reverse_complement()) == upper_map.end());
-          continue;
-        }
-
-        // update the entry
-        count += op((*iter).second, iit->second );
-      }
-
-      for (auto iit = middle; iit != input.end(); ++iit) {
-        auto iter = upper_map.find(iit->first);
-        if (iter == upper_map.end()) {
-//          // TONY: temporary.  for testing only
-//          assert(lower_map.find(iit->first.reverse_complement()) == lower_map.end());
-//          assert(upper_map.find(iit->first.reverse_complement()) == upper_map.end());
-          continue;
-        }
-
-        // update the entry
-        count += op((*iter).second, iit->second );
-=======
       // not doing partition, saves 1 linear scan
 //      auto middle = partition_input(input.begin(), input.end());
 //
@@ -710,7 +681,6 @@
 			  // update the entry
 			  count += op((*iter).second, iit->second );
     	  }
->>>>>>> 84d284ab
       }
 
       return count;
