/*
 * Copyright 2015 Georgia Institute of Technology
 *
 * Licensed under the Apache License, Version 2.0 (the "License");
 * you may not use this file except in compliance with the License.
 * You may obtain a copy of the License at
 *
 *     http://www.apache.org/licenses/LICENSE-2.0
 *
 * Unless required by applicable law or agreed to in writing, software
 * distributed under the License is distributed on an "AS IS" BASIS,
 * WITHOUT WARRANTIES OR CONDITIONS OF ANY KIND, either express or implied.
 * See the License for the specific language governing permissions and
 * limitations under the License.
 */

/**
 * @file    densehash_map.hpp
 * @ingroup
 * @author  tpan
 * @brief
 * @details
 *
 */
#ifndef SRC_WIP_DENSEHASH_VECMAP_HPP_
#define SRC_WIP_DENSEHASH_VECMAP_HPP_

#include <sparsehash/dense_hash_map>
#include <vector>
#include <functional>  // hash, equal_to, etc
#include <tuple>   // pair
#include <scoped_allocator>
#include <algorithm>
#include <cmath>   // ceil
#include <memory>  // allocator
#include <iostream>

#include "iterators/concatenating_iterator.hpp"

#include "containers/fsc_container_utils.hpp"

#include "utils/logging.h"

namespace fsc {  // fast standard container


namespace sparsehash {

	// ==========
	// sparsehash specific functors, not specific to key type.

  template <typename Key, template <typename> class Comparator, template <typename> class Transform>
  struct threshold {

      Comparator<Key> comp;
      Transform<Key> trans;

      mutable Key upper_bound;

      bool operator()(Key const & x) const {
        return comp(trans(x), upper_bound); // lower is positive
      }
      template <typename V>
      bool operator()(::std::pair<Key, V> const & x) const {
        return this->operator()(x.first); // lower is positive.
      }
    };


  /// special comparison operator with knowledge of the deleted and empty keys.
  template <typename Key, template <typename> class Comparator, template <typename> class Transform>
  struct compare {
      Comparator<Key> comp;
      Transform<Key> trans;

      mutable Key empty;
      mutable Key deleted;

      //====  since dense hash table makes copies of equal operators left and right
      // we need these constructors and assignment operators.
      // also, note that there is no default constructor since the keys need to be set.

      compare() = delete;

      compare(Key const & em, Key const & del) : empty(em), deleted(del) {}

      compare(compare  const & other) : empty(other.empty), deleted(other.deleted) {}
      compare(compare && other) : empty(other.empty), deleted(other.deleted) {}

      compare & operator=(compare  const & other) {
    		  empty = other.empty;
    		  deleted = other.deleted;

    		  return *this;
      }
      compare & operator=(compare && other) {
    		  empty = other.empty;
    		  deleted = other.deleted;

    		  return *this;
      }


      inline bool is_key(Key const & x) const {
        return (x == empty) || (x == deleted);  // not using comp because it may not be equal comparator.
      }

      /// comparison.  if key, don't transform them
      inline bool operator()(Key const & x, Key const & y) const {
        return comp((is_key(x) ? x : trans(x)), (is_key(y) ? y : trans(y)));
      }

      template<typename V>
      inline bool operator()(::std::pair<Key, V> const & x, Key const & y) const {
        return this->operator()(x.first, y);
      }
      template<typename V>
      inline bool operator()(::std::pair<const Key, V> const & x, Key const & y) const {
        return this->operator()(x.first, y);
      }
      template<typename V>
      inline bool operator()(Key const & x, ::std::pair<Key, V> const & y) const {
        return this->operator()(x, y.first);
      }
      template<typename V>
      inline bool operator()(Key const & x, ::std::pair<const Key, V> const & y) const {
        return this->operator()(x, y.first);
      }
      template<typename V>
      inline bool operator()(::std::pair<Key, V> const & x, ::std::pair<Key, V> const & y) const {
        return this->operator()(x.first, y.first);
      }
      template<typename V>
      inline bool operator()(::std::pair<const Key, V> const & x, ::std::pair<const Key, V> const & y) const {
        return this->operator()(x.first, y.first);
      }
  };

  /// special comparison operator for sparsehash.  specialized for equal_to operator..
  template <typename Key, template <typename> class Transform>
  struct compare<Key, ::std::equal_to, Transform> {
      Transform<Key> trans;

      mutable Key empty;
      mutable Key deleted;

      //====  since dense hash table makes copies of equal operators left and right
      // we need these constructors and assignment operators.
      // also, note that there is no default constructor since the keys need to be set.

      compare() = delete;

      compare(Key const & em, Key const & del) : empty(em), deleted(del) {}

      compare(compare  const & other) : empty(other.empty), deleted(other.deleted) {}
      compare(compare && other) : empty(other.empty), deleted(other.deleted) {}

      compare & operator=(compare  const & other) {
    		  empty = other.empty;
    		  deleted = other.deleted;

    		  return *this;
      }
      compare & operator=(compare && other) {
    		  empty = other.empty;
    		  deleted = other.deleted;

    		  return *this;
      }


      inline bool is_key(Key const & x) const {
        return (x == empty) || (x == deleted);  // not using comp because it may not be equal comparator.
      }

      /// comparison operator.  if key, don't transform them.  also shortcuts some cases
      inline bool operator()(Key const & x, Key const & y) const {
        bool x_is_key = is_key(x);
        bool y_is_key = is_key(y);

//        std::cout << " x " << x << std::endl;
//        std::cout << " y " << y << std::endl;
//        std::cout << " empty " << empty << std::endl;
//        std::cout << " deleted " << deleted << std::endl;
//        std::cout << " x is empty ? " <<  ((x == empty) ? "y" : "n")  << " x is deleted ? " <<  (comp(x, deleted) ? "y" : "n") << std::endl;
//        std::cout << " y is empty ? " <<  (comp(y, empty) ? "y" : "n")  << " y is deleted ? " <<  (comp(y, deleted) ? "y" : "n") << std::endl;
//        std::cout << " x y same ? " <<  (comp(x, y) ? "y" : "n")  << " trans x y same ? " <<  (comp(trans(x), trans(y)) ? "y" : "n") << std::endl;

        return (x_is_key != y_is_key) ? false : (x_is_key) ? (x == y) : (trans(x) == trans(y));
      }

      template<typename V>
      inline bool operator()(::std::pair<Key, V> const & x, Key const & y) const {
        return this->operator()(x.first, y);
      }
      template<typename V>
      inline bool operator()(::std::pair<const Key, V> const & x, Key const & y) const {
        return this->operator()(x.first, y);
      }
      template<typename V>
      inline bool operator()(Key const & x, ::std::pair<Key, V> const & y) const {
        return this->operator()(x, y.first);
      }
      template<typename V>
      inline bool operator()(Key const & x, ::std::pair<const Key, V> const & y) const {
        return this->operator()(x, y.first);
      }
      template<typename V>
      inline bool operator()(::std::pair<Key, V> const & x, ::std::pair<Key, V> const & y) const {
        return this->operator()(x.first, y.first);
      }
      template<typename V>
      inline bool operator()(::std::pair<const Key, V> const & x, ::std::pair<const Key, V> const & y) const {
        return this->operator()(x.first, y.first);
      }
  };


  /// specialized sparsehash comparator for when there is no transform.
  template <typename Key, template <typename> class Comparator>
  struct compare<Key, Comparator, fsc::identity> {
      Comparator<Key> comp;

      // keys are not transformed.  so no need to treat them specially, and no need to store them.

      //====  since dense hash table makes copies of equal operators left and right
      // we need these constructors and assignment operators.
      // also, note that there is no default constructor since the keys need to be set.

      compare() = delete;

      compare(Key const & em, Key const & del) {}

      compare(compare  const & other)  {}
      compare(compare && other)  {}

      compare & operator=(compare  const & other) {
    		  return *this;
      }
      compare & operator=(compare && other) {
    		  return *this;
      }

      inline bool operator()(Key const & x, Key const & y) const {
        return comp(x, y);
      }

      template<typename V>
      inline bool operator()(::std::pair<Key, V> const & x, Key const & y) const {
        return this->operator()(x.first, y);
      }
      template<typename V>
      inline bool operator()(::std::pair<const Key, V> const & x, Key const & y) const {
        return this->operator()(x.first, y);
      }
      template<typename V>
      inline bool operator()(Key const & x, ::std::pair<Key, V> const & y) const {
        return this->operator()(x, y.first);
      }
      template<typename V>
      inline bool operator()(Key const & x, ::std::pair<const Key, V> const & y) const {
        return this->operator()(x, y.first);
      }
      template<typename V>
      inline bool operator()(::std::pair<Key, V> const & x, ::std::pair<Key, V> const & y) const {
        return this->operator()(x.first, y.first);
      }
      template<typename V>
      inline bool operator()(::std::pair<const Key, V> const & x, ::std::pair<const Key, V> const & y) const {
        return this->operator()(x.first, y.first);
      }
  };

  /// special comparison operator for sparsehash.  specialized for equal_to operator AND identity transform, here so that template is not ambiguous for previous 2 definitions.
  template <typename Key>
  struct compare<Key, ::std::equal_to, ::fsc::identity> {

      //====  since dense hash table makes copies of equal operators left and right
      // we need these constructors and assignment operators.
      // also, note that there is no default constructor since the keys need to be set.

      compare() = delete;

      compare(Key const & em, Key const & del) {}

      compare(compare  const & other) {}
      compare(compare && other)  {}

      compare & operator=(compare  const & other) {
    		  return *this;
      }
      compare & operator=(compare && other) {
    		  return *this;
      }


      /// comparison operator.  if key, don't transform them.  also shortcuts some cases
      inline bool operator()(Key const & x, Key const & y) const {
        return (x == y);
      }

      template<typename V>
      inline bool operator()(::std::pair<Key, V> const & x, Key const & y) const {
        return this->operator()(x.first, y);
      }
      template<typename V>
      inline bool operator()(::std::pair<const Key, V> const & x, Key const & y) const {
        return this->operator()(x.first, y);
      }
      template<typename V>
      inline bool operator()(Key const & x, ::std::pair<Key, V> const & y) const {
        return this->operator()(x, y.first);
      }
      template<typename V>
      inline bool operator()(Key const & x, ::std::pair<const Key, V> const & y) const {
        return this->operator()(x, y.first);
      }
      template<typename V>
      inline bool operator()(::std::pair<Key, V> const & x, ::std::pair<Key, V> const & y) const {
        return this->operator()(x.first, y.first);
      }
      template<typename V>
      inline bool operator()(::std::pair<const Key, V> const & x, ::std::pair<const Key, V> const & y) const {
        return this->operator()(x.first, y.first);
      }
  };



  template <typename Key>
  struct special_keys {
	static_assert(::std::is_integral<Key>::value && !::std::is_signed<Key>::value, "example imple only supports unsigned int");

	inline Key generate(uint8_t id = 0) {
		return ::std::numeric_limits<Key>::max() - id;
	}

	inline Key invert(Key const &x) {
		return static_cast<Key>(~x);
	}

	inline Key get_splitter() {
		return static_cast<Key>(~(::std::numeric_limits<Key>::max() >> 2));
	}

	static constexpr bool need_to_split = false;
  };

}  // namespace sparsehash


  /**
   * @brief my version of hashed map.  because std::unordered_map does chaining for collision using a LINKED LIST.
   * @details std::unordered_map's use of linked list is fine for low collision.  for high collision, it's great for insertion but terrible for search or delete
   *          it is also not suitable for copying to a vector and sort/search.  in addition, the search (equal_range, count, and probably erase) are implemented
   *          using linear search.
   *
   *          This class attempts to address this shortcoming by maintaining the unordered map interface while replacing the LINKED_LIST with std::vector or std::multimap
   *
   *          Also note: google dense hash has strong requirements for the hash object to be move constructable/assignable (in our case, TransformedHash, and the underlying hash functions.
   *            because of the special constructors requirements, copy constructor and default constructors also need to be defined.
   *          Performance:  with high repeat input set (e.g. test.fastq, with 254K repeats per kmer, 40 unique kmers) std::unordered_map search time is approximately 1.5 sec for 1%, count is 0.56 sec.  build is 1.6 s.  pos+qual map)
   *            hashmap:  build 1.6s, find 1.5s, count 0.56s
   *            sorted vector:  build = 2 s, find 0.27s, count 0.01s
   *          with google dense_hash_map:  can't use it - google dense_hash_map requires uniqueness, and also requiers a NULL element.
   *
   *          tested using std::multimap and map.  VERY slow on insertion, especially for real data.  about 33% faster for find and count compared to unordered map for synthetic, high repeat datasets.  still about 4 times slower than sort based.
   *          for that dataset.  build = 3.6s, find 0.98s, count 0.73s
   *
   *          WE HAVE TO BUILD OUR OWN VERSION.
   *            prefer using std::vector as internal - self growing,
   *
   *          Note that this class has an incomplete implementation of the multimap interface - only those interfaces that I needed are implemented here.
   *
   *          DESIGN:
   *          instead of requiring sorting, since unordered_map (without multimap) has reasonable performance, we can
   *          build a multimap using unordered map by setting the mapped_type to be ::std::vector<::std::pair<Key, T> >
   *
   *          instead of building this at the distributed map level, we build it at the local unordered map level,
   *          which is easier to debug and benchmark.
   *
   *      vector holds pair<Key, T> because then we can directly copy (fast)
   *      a version with pair<T> would be more space efficient but slower when large amount of data is present.
   *
   *          this class internally uses a hashmap of vectors.
   *
   *
   *      memory usage:
   *        supercontainer = map, stores ::std::pair<K, std::vector<> > in linked list for chaining.
   *          each "bucket" hash size_t + pointer to head of linked list. - 16 bytes, HU hash unique elements.
   *          each link list node has ::std::pair<K, std::vector> as payload, and at least a next ptr. - 24 bytes,  U unique elements
   *          each vector stores  std::pair<K, T>, so 16 or 24 bytes.  N elements
   *
   *          total: (16N or 24N) + 24U + 16 HU.  assume good hash function, HU = U.
   *
   *          bottomline - large amount of memory is needed.
   *
   *
   *
   *
   *  this file contains the GOOGLE DENSE HASH MAP version of map and multimap that are compatible with kmer indexing.
   */
// key values span entire key space.
template <typename Key,
typename T,
typename SpecialKeys = ::fsc::sparsehash::special_keys<Key>,   // holds keys, split flag  - can specialize for distributed.
template<typename> class Transform = ::fsc::identity,
typename Hash =  ::fsc::TransformedHash<Key, ::std::hash, Transform>,
typename Equal = ::fsc::sparsehash::compare<Key, ::std::equal_to, Transform>,
typename Allocator = ::std::allocator<::std::pair<const Key, T> >,
bool split = SpecialKeys::need_to_split >
class densehash_map {

	static_assert(SpecialKeys::need_to_split == true, "special keys object indicates that split map should NOT be used.");
protected:
    using container_type =
        ::google::dense_hash_map<Key, T,
                       Hash, Equal, Allocator >;

    using Splitter = ::fsc::sparsehash::threshold<Key, std::less, Transform>;
    Splitter splitter;

    SpecialKeys specials;

    container_type lower_map;
    container_type upper_map;

    using container_iterator = typename container_type::iterator;
    using container_const_iterator = typename container_type::const_iterator;
    using container_range = ::std::pair<container_iterator, container_iterator>;
    using container_const_range = ::std::pair<container_const_iterator, container_const_iterator>;


//    template <typename InputIt>
//    InputIt partition_input(InputIt first, InputIt last) {
//    	return ::std::stable_partition(first, last, splitter);
//    }

  public:
    using key_type              = Key;
    using mapped_type           = T;
    using value_type            = ::std::pair<const Key, T>;
    using hasher                = Hash;
    using key_equal             = Equal;
    using allocator_type        = Allocator;
    using reference             = value_type&;
    using const_reference       = const value_type&;
    using pointer               = typename std::allocator_traits<Allocator>::pointer;
    using const_pointer         = typename std::allocator_traits<Allocator>::const_pointer;
    using iterator              = ::bliss::iterator::ConcatenatingIterator<container_iterator >;
    using const_iterator        = ::bliss::iterator::ConcatenatingIterator<container_const_iterator >;
    using size_type             = size_t;
    using difference_type       = ptrdiff_t;

    //  if multiplicity of dataset is kind of known, can initialize data to that to avoid growing vector on average.
    densehash_map(size_type bucket_count = 128) :
	   specials(),
	   lower_map(bucket_count / 2, Hash(),
			   Equal(specials.generate(0), specials.generate(1))),
	   upper_map(bucket_count / 2, Hash(),
			   Equal(specials.invert(specials.generate(0)), specials.invert(specials.generate(1))))
    {
    	lower_map.set_empty_key(specials.generate(0));
    	lower_map.set_deleted_key(specials.generate(1));
    	upper_map.set_empty_key(specials.invert(specials.generate(0)));
    	upper_map.set_deleted_key(specials.invert(specials.generate(1)));
    	splitter.upper_bound = specials.get_splitter();

    	//printf("using densehash_map split map\n");
    };

    template<class InputIt>
    densehash_map(InputIt first, InputIt last) :
					   densehash_map(std::distance(first, last)) {
    	this->insert(first, last);
    };

    virtual ~densehash_map() {};



    iterator begin() {
    	return iterator(std::vector<container_range> { container_range{lower_map.begin(), lower_map.end()},
                                                    container_range{upper_map.begin(), upper_map.end()} });
    }
    const_iterator begin() const {
      return cbegin();
    }
    const_iterator cbegin() const {
      return const_iterator(std::vector<container_const_range> { container_const_range{lower_map.begin(), lower_map.end()},
                                                                 container_const_range{upper_map.begin(), upper_map.end()} });
    }



    iterator end() {
      return iterator( upper_map.end() );
    }
    const_iterator end() const {
      return cend();
    }
    const_iterator cend() const {
      return const_iterator( upper_map.end() );
    }


    std::vector<Key> keys() const  {
      std::vector<Key> ks;

      keys(ks);

      return ks;
    }

    void keys(std::vector<Key> & ks) const  {
      ks.clear();
      ks.reserve(size());

      for (auto it = lower_map.begin(); it != lower_map.end(); ++it) {
        ks.emplace_back(it->first);
      }
      for (auto it = upper_map.begin(); it != upper_map.end(); ++it) {
        ks.emplace_back(it->first);
      }
    }

    std::vector<std::pair<Key, T>> to_vector() const  {
      std::vector<std::pair<Key, T>> vs;

      to_vector(vs);

      return vs;
    }

    void to_vector(  std::vector<std::pair<Key, T>> & vs) const  {
      vs.clear();
      vs.reserve(size());

      for (auto it = lower_map.begin(); it != lower_map.end(); ++it) {
        vs.emplace_back(*it);
      }
      for (auto it = upper_map.begin(); it != upper_map.end(); ++it) {
        vs.emplace_back(*it);
      }

    }



    bool empty() const {
      return lower_map.empty() && upper_map.empty();
    }

    size_type size() const {
      return lower_map.size() + upper_map.size();
    }

    size_type unique_size() const {
      return lower_map.size() + upper_map.size();
    }

    void reset() {
    	lower_map.clear();
    	upper_map.clear();
    }

    void clear() {
      lower_map.clear_no_resize();
      upper_map.clear_no_resize();
    }

    void resize(size_t const n) {
      lower_map.resize(static_cast<float>(n) / 2.0 / lower_map.max_load_factor() );
      upper_map.resize(static_cast<float>(n) / 2.0 / upper_map.max_load_factor() );

    }

    /// rehash for new count number of BUCKETS.  iterators are invalidated.
    void rehash(size_type count) {
      this->resize(count);
    }

    /// bucket count.  same as underlying buckets
    size_type bucket_count() { return lower_map.bucket_count() + upper_map.bucket_count(); }

    /// max load factor.  this is the map's max load factor (vectors per bucket) x multiplicity = elements per bucket.  side effect is multiplicity is updated.
    float load_factor() {
      return  static_cast<float>(size()) / static_cast<float>(bucket_count());
    }



    // choices:  sort first, then insert in ranges, or no sort, insert one by one.  second is O(n) but pays the random access and mem realloc cost
    template <class InputIt>
    void insert(InputIt first, InputIt last) {

    	// not doing partitioning, because InputIt may not be writable.
//        InputIt middle = partition_input(first, last);
//
//        lower_map.resize(static_cast<float>(lower_map.size() + ::std::distance(first, middle)) / lower_map.max_load_factor() ) ;
//        lower_map.insert(first, middle);
//
//        upper_map.resize(static_cast<float>(upper_map.size() + ::std::distance(middle, last)) / upper_map.max_load_factor()) ;
//        upper_map.insert(middle, last);


    	size_t count = ::std::count_if(first, last, splitter);
    	lower_map.resize(static_cast<float>(lower_map.size() + count) / lower_map.max_load_factor() ) ;
    	upper_map.resize(static_cast<float>(upper_map.size() + (std::distance(first, last) - count)) / upper_map.max_load_factor() ) ;

    	for (auto it = first; it != last; ++it) {
    		this->insert(*it);
    	}

    }

    /// inserting a vector
    void insert(::std::vector<::std::pair<Key, T> > & input) {
    	insert(input.begin(), input.end());
    }

    std::pair<typename container_type::iterator, bool> insert(::std::pair<Key, T> const & x) {
      if (splitter(x.first)) {
        return lower_map.insert(x);
      }
      else {
        return upper_map.insert(x);
      }
    }


    template <typename V, typename Updater>
    size_t update(::std::vector<::std::pair<Key, V> > & input, Updater const & op) {

      if (input.size() == 0) return 0;

      size_t count = 0;

      // not doing partition, saves 1 linear scan
//      auto middle = partition_input(input.begin(), input.end());
//
//      // do update
//      for (auto iit = input.begin(); iit != middle; ++iit) {
//        auto iter = lower_map.find(iit->first);
//        if (iter == lower_map.end()) {
////          // TONY: temporary.  for testing only
////          assert(lower_map.find(iit->first.reverse_complement()) == lower_map.end());
////          assert(upper_map.find(iit->first.reverse_complement()) == upper_map.end());
//          continue;
//        }
//
//        // update the entry
//        count += op((*iter).second, iit->second );
//      }
//
//      for (auto iit = middle; iit != input.end(); ++iit) {
//        auto iter = upper_map.find(iit->first);
//        if (iter == upper_map.end()) {
////          // TONY: temporary.  for testing only
////          assert(lower_map.find(iit->first.reverse_complement()) == lower_map.end());
////          assert(upper_map.find(iit->first.reverse_complement()) == upper_map.end());
//          continue;
//        }
//
//        // update the entry
//        count += op((*iter).second, iit->second );
//      }

      for (auto iit = input.begin(); iit != input.end(); ++iit) {
    	  auto k = iit->first;
    	  if (splitter(k)) {
			  auto iter = lower_map.find(k);
			  if (iter == lower_map.end()) continue;

			  // update the entry
			  count += op((*iter).second, iit->second );
    	  } else {
			  auto iter = upper_map.find(k);
			  if (iter == upper_map.end()) continue;

			  // update the entry
			  count += op((*iter).second, iit->second );
    	  }
      }

      return count;
    }

    // non distributed version
    template <typename Filter, typename Updater>
    size_t update(Filter const & fop, Updater const & op) {
      size_t count = 0;

      for (auto iter = lower_map.begin(); iter != lower_map.end(); ++iter) {
        if (fop(*iter)) {
          count += op((*iter).second);
        }
      }
      for (auto iter = upper_map.begin(); iter != upper_map.end(); ++iter) {
        if (fop(*iter)) {
          count += op((*iter).second);
        }
      }

      return count;
    }


    template <typename InputIt, typename Pred>
    size_t erase(InputIt first, InputIt last, Pred const & pred) {
        static_assert(::std::is_convertible<Key, typename ::std::iterator_traits<InputIt>::value_type>::value,
                      "InputIt value type for erase cannot be converted to key type");


      if (first == last) return 0;

      size_t count = 0;

  	// not doing partitioning, because InputIt may not be writable.
//      InputIt middle = partition_input(first, last);
//
//      // mark for erasure
//      for (; first != middle; ++first) {
//        auto iter = lower_map.find(*(first));
//        if (iter == lower_map.end()) continue;
//
//        if (pred(*iter)) {
//        	lower_map.erase(iter);
//        	++count;
//        }
//      }
//
//      for (; first != last; ++first) {
//        auto iter = upper_map.find(*(first));
//        if (iter == upper_map.end()) continue;
//
//        if (pred(*iter)) {
//        	upper_map.erase(iter);
//        	++count;
//        }
//      }

      for (auto iit = first; iit != last; ++iit) {
    	  auto k = *iit;
    	  if (splitter(k)) {
			  auto iter = lower_map.find(k);
			  if (iter == lower_map.end()) continue;

			  if (pred(*iter)) {
				lower_map.erase(iter);
				++count;
			  }
    	  } else {
			  auto iter = upper_map.find(k);
			  if (iter == upper_map.end()) continue;

			  if (pred(*iter)) {
				upper_map.erase(iter);
				++count;
			  }
    	  }
      }


      return count;
    }


    template <typename InputIt>
    size_t erase(InputIt first, InputIt last) {

        static_assert(::std::is_convertible<Key, typename ::std::iterator_traits<InputIt>::value_type>::value,
                      "InputIt value type for erase cannot be converted to key type");

        if (first == last) return 0;

        size_t count = 0;

    	// not doing partitioning, because InputIt may not be writable.
//        InputIt middle = partition_input(first, last);
//
//
//        // mark for erasure
//        for (; first != middle; ++first) {
//          auto iter = lower_map.find(*(first));
//          if (iter == lower_map.end()) continue;
//
//          lower_map.erase(iter);
//          ++count;
//        }
//
//        for (; first != last; ++first) {
//          auto iter = upper_map.find(*(first));
//          if (iter == upper_map.end()) continue;
//
//          	upper_map.erase(iter);
//          	++count;
//        }

        for (auto iit = first; iit != last; ++iit) {
      	  auto k = *iit;
      	  if (splitter(k)) {
			auto iter = lower_map.find(k);
			if (iter == lower_map.end()) continue;

			lower_map.erase(iter);
			++count;
      	  } else {
			auto iter = upper_map.find(k);
			if (iter == upper_map.end()) continue;

			upper_map.erase(iter);
			++count;
      	  }
        }

        return count;
    }

    template <typename Pred>
    size_t erase(Pred const & pred) {
    	size_t before = size();

    	for (auto it = lower_map.begin(); it != lower_map.end(); ++it) {
    		if (pred(*it))
    				lower_map.erase(it);
    	}
    	for (auto it = upper_map.begin(); it != upper_map.end(); ++it) {
    		if (pred(*it))
    				upper_map.erase(it);
    	}

    	return before - size();
    }

    size_type count(Key const & key) const {
    	if (splitter(key))
    		return lower_map.count(key);
    	else
    		return upper_map.count(key);
    }


    container_range equal_range(Key const & key) {
    	if (splitter(key)) {
    		return lower_map.equal_range(key);
    	}
    	else {
    		return upper_map.equal_range(key);
    	}

    }
    container_const_range equal_range(Key const & key) const {
    	if (splitter(key)) {
    		return lower_map.equal_range(key);
    	}
    	else {
    		return upper_map.equal_range(key);
    	}
    }
    // NO bucket interfaces

    iterator find(Key const &key) {
    	if (splitter(key)) {
    		return lower_map.find(key);
    	}
    	else {
    		return upper_map.find(key);
    	}
    }

    const_iterator find(Key const &key) const {
    	if (splitter(key)) {
    		return lower_map.find(key);
    	}
    	else {
    		return upper_map.find(key);
    	}
    }


};


// Key values does not span entire key space.
template <typename Key,
typename T,
typename SpecialKeys,
template <typename > class Transform,
typename Hash,
typename Equal,
typename Allocator>
class densehash_map<Key, T, SpecialKeys, Transform, Hash, Equal, Allocator, false> {

	static_assert(SpecialKeys::need_to_split == false, "special keys object indicates that split map should be used.");

  protected:

    using container_type =
        ::google::dense_hash_map<Key, T,
                       Hash, Equal, Allocator >;

    SpecialKeys specials;

    container_type map;

  public:
    using key_type              = Key;
    using mapped_type           = T;
    using value_type            = ::std::pair<const Key, T>;
    using hasher                = Hash;
    using key_equal             = Equal;
    using allocator_type        = Allocator;
    using reference             = value_type&;
    using const_reference       = const value_type&;
    using pointer               = typename std::allocator_traits<Allocator>::pointer;
    using const_pointer         = typename std::allocator_traits<Allocator>::const_pointer;
    using iterator              = typename container_type::iterator;
    using const_iterator        = typename container_type::const_iterator;
    using size_type             = size_t;
    using difference_type       = ptrdiff_t;

    densehash_map(size_type bucket_count = 128) :
		   specials(),
		   map(bucket_count, Hash(),
				   Equal(specials.generate(0), specials.generate(1)))
		{
		map.set_empty_key(specials.generate(0));
		map.set_deleted_key(specials.generate(1));

		//printf("using densehash_map single map\n");

		};

    template<class InputIt>
    densehash_map(InputIt first, InputIt last) :
	   densehash_map(std::distance(first, last)) {
    	this->insert(first, last);
    };

    virtual ~densehash_map() {};


    iterator begin() {
      return map.begin();
    }
    const_iterator begin() const {
      return cbegin();
    }
    const_iterator cbegin() const {
      return map.begin();
    }

    iterator end() {
      return map.end();
    }
    const_iterator end() const {
      return cend();
    }
    const_iterator cend() const {
      return map.end();
    }


    std::vector<Key> keys() const {
      std::vector<Key> ks;

      keys(ks);

      return ks;
    }
    void keys(std::vector<Key> & ks) const {
      ks.clear();
      ks.reserve(size());

      for (auto it = map.begin(); it != map.end(); ++it) {
        ks.emplace_back(it->first);
      }
    }

    std::vector<std::pair<Key, T> > to_vector() const {
      std::vector<std::pair<Key, T>> vs;

      to_vector(vs);

      return vs;
    }
    void to_vector(  std::vector<std::pair<Key, T> > & vs) const {
      vs.clear();
      vs.reserve(size());

     for (auto it = map.begin(); it != map.end(); ++it) {
        vs.emplace_back(*it);
      }
    }


    bool empty() const {
      return map.empty();
    }

    size_type size() const {
      return map.size();
    }
    size_type unique_size() const {
      return map.size();
    }

    void reset() {
    	map.clear();
    }

    void clear() {
      map.clear_no_resize();
    }

    void resize(size_t const n) {
      map.resize(static_cast<float>(n) / map.max_load_factor());
    }

    /// rehash for new count number of BUCKETS.  iterators are invalidated.
    void rehash(size_type count) {
      this->resize(count);
    }

    /// bucket count.  same as underlying buckets
    size_type bucket_count() { return map.bucket_count(); }

    /// max load factor.  this is the map's max load factor (vectors per bucket) x multiplicity = elements per bucket.  side effect is multiplicity is updated.
    float load_factor() {
      return  static_cast<float>(map.size()) / static_cast<float>(map.bucket_count());
    }


    std::pair<iterator, bool> insert(const value_type& x) {
      return this->map.insert(std::forward<value_type>(x));
    }


    // choices:  sort first, then insert in ranges, or no sort, insert one by one.  second is O(n) but pays the random access and mem realloc cost
    template <class InputIt>
    void insert(InputIt first, InputIt last) {
      this->resize(map.size() + std::distance(first, last));

      map.insert(first, last);
    }

    /// inserting sorted range
    void insert(::std::vector<::std::pair<Key, T> > & input) {
      insert(input.begin(), input.end());
    }

    std::pair<iterator, bool> insert(::std::pair<Key, T> const & x) {
      return map.insert(x);
    }


    template <typename V, typename Updater>
<<<<<<< HEAD
    size_t update(::std::vector<::std::pair<Key, V> > & input, Updater & op) {
=======
    size_t update(::std::vector<::std::pair<Key, V> > & input, Updater const & op) {
>>>>>>> 64004fbc

      if (input.size() == 0) return 0;

      size_t count = 0;

      // do update
      for (auto vv : input) {
        auto iter = map.find(vv.first);
        if (iter == map.end()) {
//          // TONY: temporary.  for testing only
//          assert(map.find(vv.first.reverse_complement()) == map.end());
          continue;
        }

        // update the entry
        count += op((*iter).second, vv.second );
      }

      return count;
    }

<<<<<<< HEAD
=======
    // non distributed version
    template <typename Filter, typename Updater>
    size_t update(Filter const & fop, Updater const & op) {
      size_t count = 0;

      for (auto iter = map.begin(); iter != map.end(); ++iter) {
        if (fop(*iter)) {
          count += op((*iter).second);
        }
      }

      return count;
    }
>>>>>>> 64004fbc


    template <typename InputIt, typename Pred>
    size_t erase(InputIt first, InputIt last, Pred const & pred) {
      static_assert(::std::is_convertible<Key, typename ::std::iterator_traits<InputIt>::value_type>::value,
                    "InputIt value type for erase cannot be converted to key type");

      if (first == last) return 0;

      size_t count = 0;

      // mark for erasure
      for (; first != last; ++first) {
        auto iter = map.find(*(first));
        if (iter == map.end()) continue;

        if (pred(*iter)) {
          map.erase(iter);
          ++count;
        }
      }
      return count;
    }

    template <typename InputIt>
    size_t erase(InputIt first, InputIt last) {
        static_assert(::std::is_convertible<Key, typename ::std::iterator_traits<InputIt>::value_type>::value,
                      "InputIt value type for erase cannot be converted to key type");

        if (first == last) return 0;

        size_t count = 0;

        // mark for erasure
        for (; first != last; ++first) {
          auto iter = map.find(*(first));
          if (iter == map.end()) continue;

            map.erase(iter);
            ++count;
        }
        return count;
    }

    template <typename Pred>
    size_t erase(Pred const & pred) {
      size_t before = map.size();

      for (auto it = map.begin(); it != map.end(); ++it) {
        if (pred(*it))
            map.erase(it);
      }

      return before - map.size();
    }

    size_type count(Key const & key) const {
      return map.count(key);
    }


    ::std::pair<iterator, iterator> equal_range(Key const & key) {
      return map.equal_range(key);
    }

    ::std::pair<const_iterator, const_iterator> equal_range(Key const & key) const {
      return map.equal_range(key);
    }
    // NO bucket interfaces


    iterator find(Key const &key) {
    	return map.find(key);
    }

    const_iterator find(Key const &key) const {
    	return map.find(key);
    }

};




// lookup new left



/**
 * @brief multimap implemented using densehash.
 * @details:  earlier attempt used a sorted vector.  while still faster than unordered map, the sorting step does not scale well.
 *            a second attempt tried to use key+counter as key, hash only on key, compare on full key+counter, and query via bucket interface and compare only key portion.
 *              this did not work as google dense hash map bucket points to array element, and does not represent a collection of entries with same hash value like
 *              std::unordered_multimap.
 *
 *            current implementation uses 1 vector for singletons, and 1 vector of vectors for multiple entries.  memory utilization is probably suboptimal (up to 2x)
 *            map stores index in these vectors, with sign bit signifying that it is a multiple entry.
 *
 *            this trades off sorting with more vector allocations and copying, but appears to be faster at least for the case when there are large number of singleton entries.
 *
 */
template <typename Key,
typename T,
typename SpecialKeys = ::fsc::sparsehash::special_keys<Key>,   // holds keys, split flag  - can specialize for distributed.
template<typename> class Transform = ::fsc::identity,
typename Hash = ::fsc::TransformedHash<Key, ::std::hash, Transform>,
typename Equal = ::fsc::sparsehash::compare<Key, std::equal_to, Transform>,
typename Allocator = ::std::allocator<::std::pair<const Key, T> >,
bool split = SpecialKeys::need_to_split>
class densehash_multimap {

	static_assert(SpecialKeys::need_to_split == true, "special keys object indicates that split map should NOT be used.");

  protected:

    // data container
    using tuple_allocator_type = typename Allocator::template rebind< ::std::pair<Key, T> >::other;
    using subcontainer_type = ::std::vector<::std::pair<Key, T>, tuple_allocator_type >;
    using subiter_type = typename subcontainer_type::iterator;
    using const_subiter_type = typename subcontainer_type::const_iterator;

    // index in the vector - this is so we don't have to worry about pointer or iterators being invalidated when vector resizes
    // non-negative values indicate singletons.  negative values indicate multiple entries.
    // multiple entries is stored in a vector of vector.  the index is internal_val_type with sign bit removed.
    using internal_val_type = int64_t;

    using super_allocator_type = typename Allocator::template rebind<std::pair< const Key, internal_val_type> >::other;
    using supercontainer_type =
        ::google::dense_hash_map<Key, internal_val_type,
                       Hash, Equal, super_allocator_type >;

    using Splitter = ::fsc::sparsehash::threshold<Key, std::less, Transform>;
    Splitter splitter;

    SpecialKeys specials;

    supercontainer_type lower_map;
    supercontainer_type upper_map;

    subcontainer_type vec1;
    using vector_allocator_type = typename Allocator::template rebind< subcontainer_type >::other;
    std::vector<subcontainer_type, vector_allocator_type> vecX;
    size_t s;

    // TODO: provide iterator implementation for  begin/end.

    template <typename InputIt>
    InputIt partition_input(InputIt first, InputIt last) {
      return ::std::stable_partition(first, last, splitter);
    }



    /**
     * @class    bliss::iterator::ConcatenatingIterator
     * @brief    this class presents a single/sequential view of a series of underlying iterator ranges
     * @details  random access iterator is not supported. other iterator categories are okay.
     *
     */
//    template<typename V>
//    class concat_iter :
//      public ::std::iterator<
//        typename ::std::forward_iterator_tag,
//        V
//      >
//    {
//      protected:
//        using superiterator_type = typename ::std::conditional<::std::is_const<V>::value,
//            typename supercontainer_type::const_iterator, typename supercontainer_type::iterator>::type;
//        using type = concat_iter<V>;
//
//      protected:
//        /// the current position in the ranges list
//
//        supercontainer_type & lmap;
//        supercontainer_type & umap;
//
//        superiterator_type curr_iter;
//
//        bool at_max;
//
//        /// enforce that iterator is at a dereferenceable position
//        void ensure_dereferenceable() {
//          if (at_max) return;
//
//          if (curr_iter == lmap.end()) {
//            curr_iter = umap.begin();
//          }
//
//          if (curr_iter == umap.end()) {
//            at_max = true;
//            return;
//          }
//
//          return;
//
//        }
//
//      public:
//        using difference_type = typename ::std::iterator_traits<superiterator_type>::difference_type;
//
//
//        /// constructor for end concat iterator.  _end refers to end of supercontainer.
//        concat_iter(supercontainer_type & _lmap, supercontainer_type & _umap) : lmap(_lmap), umap(_umap), curr_iter(_umap.end()), at_max(true) {};
//
//        /// constructor for end concat iterator.  _end refers to end of supercontainer.
//        concat_iter(supercontainer_type & _lmap, supercontainer_type & _umap, superiterator_type _iter) :
//          lmap(_lmap), umap(_umap), curr_iter(_iter) {
//          ensure_dereferenceable();
//        };
//
//        // note that explicit keyword cannot be on copy and move constructors else the constructors are not defined/found.
//
//        // copy constructor, assignment operator, move constructor, assignment operator should
//        // should be default since the member vars are simple.
//
//        bool is_at_max() const {
//          at_max = (curr_iter == umap.end());
//          return at_max;
//        }
//
//        /**
//         * @brief increment:  move to the next position in the concatenating iterator, which may cross range boundaries.
//         * @note  side effect: set at_end variable.
//         * @return
//         */
//        type& operator++() {
//          // if at end, return
//          if (!at_max) {
//            // now increment.  since we are careful to leave iterator at a dereferenceable state, curr_pos is not at a subcontainer's end.
//            // so just increment.
//            ++curr_iter;
//
//            // now make sure we don't end up at a subcontainer's end.
//            ensure_dereferenceable();
//          }
//          return *this;
//        }
//
//
//        /**
//         * post increment.  make a copy then increment that.
//         */
//        type operator++(int)
//        {
//          type output(*this);
//          this->operator++();
//          return output;
//        }
//
//        //=== input iterator specific
//
//        /// comparison operator
//        bool operator==(const type& rhs) const
//          {
//          if ((lmap != rhs.lmap) || (umap != rhs.umap)) throw std::logic_error("the iterators being compared do not have the same internal end iterators so they are not comparable.");
//
//          if (at_max && rhs.at_max) return true;
//          if (at_max || rhs.at_max) return false;
//
//          return (curr_iter == rhs.curr_iter);
//          }
//
//        /// comparison operator
//        bool operator!=(const type& rhs) const
//          {
//          if ((lmap != rhs.lmap) || (umap != rhs.umap)) throw std::logic_error("the iterators being compared do not have the same internal end iterators so they are not comparable.");
//
//          if (at_max && rhs.at_max) return false;
//          if (at_max || rhs.at_max) return true;
//
//          return (curr_iter != rhs.curr_iter);
//          }
//
//
//        inline V operator*() const {
//          return *curr_iter;
//        }
//
//        /*=== NOT output iterator.  this is a map, does not make sense to change the  */
//        /* content via iterator.                                                      */
//
//
//        //=== NOT full forward iterator - no default constructor
//
//        //=== NOT bidirectional iterator - no decrement because map produces forward iterator only.
//
//        //=== NOT full random access iterator - only have +, += but not -. -=.  no comparison operators. have offset dereference operator [].
//
//    };


  public:
    using key_type              = Key;
    using mapped_type           = T;
    using value_type            = ::std::pair<const Key, T>;
    using hasher                = Hash;
    using key_equal             = Equal;
    using allocator_type        = Allocator;
    using reference             = value_type&;
    using const_reference       = const value_type&;
    using pointer               = typename std::allocator_traits<Allocator>::pointer;
    using const_pointer         = typename std::allocator_traits<Allocator>::const_pointer;
    using iterator              = typename subcontainer_type::iterator;
    using const_iterator        = typename subcontainer_type::const_iterator;
    using size_type             = typename subcontainer_type::size_type;
    using difference_type       = typename subcontainer_type::difference_type;

  protected:
    // choices:  sort first, then insert in ranges, or no sort, insert one by one.  second is O(n) but pays the random access and mem realloc cost
    template <class InputIt>
    void insert_impl(InputIt first, InputIt last, supercontainer_type & map) {

        // reserve but do not yet copy in.  we will have random access to check if already exist,
        // so don't copying in does not save a whole lot.
        vec1.reserve(vec1.size() + std::distance(first, last));

        // iterator over all and insert into map.
        for (InputIt it = first, max = last; it != max; ++it) {
        	this->insert1_impl(*it);
        }

//        s += std::distance(first, last);

        // TODO: compact
    }

    template <typename TT>
    void insert1_impl(TT const & x, supercontainer_type & map) {

        // get previous sizes so we know where to start from
        int64_t idx1 = vec1.size();
        int64_t idxX = vecX.size();

        Key k = x.first;

        // try inserting
        std::pair<typename supercontainer_type::iterator, bool> insert_result =
        		map.insert(std::make_pair(k, idx1));

        if (insert_result.second) {
          // successful map insertion, so now insert into vec1.
          vec1.emplace_back(x);
          // new map entry already inserted. just need to increment.
        } else {
          // entry already there.  get the iterator and check the idx
          int64_t idx = insert_result.first->second;
          if (idx < 0) {
            // previously inserted multiple entries, so reuse the vector, and insert
            vecX[idx & ::std::numeric_limits<int64_t>::max()].emplace_back(x);
            // no map update is needed.
          } else {
            // previously inserted 1 entry. so
            // update map with new vecX value
            insert_result.first->second = idxX | ~(::std::numeric_limits<int64_t>::max());
            // create a new entry in vecX
            vecX.emplace_back(subcontainer_type());
            // get previous value from vec1 and insert into vecX
            vecX[idxX].emplace_back(std::move(vec1[idx]));
            // insert new value into vecX
            vecX[idxX].emplace_back(x);
            // update new vecX idx.
          }
        }
        ++s;
    }


    template <typename InputIt, typename Pred>
    void erase_impl(InputIt first, InputIt last, Pred const & pred, supercontainer_type & map) {

      // mark for erasure
      for (; first != last; ++first) {
    	  this->erase1_impl(*first, pred, map);
      }

    }

    template <typename Pred>
    void erase1_impl(Key const & k, Pred const & pred, supercontainer_type & map ) {
        auto iter = map.find(k);
        if (iter == map.end()) return;

        int64_t idx = iter->second;

        if (idx < 0) {

          subcontainer_type & vec = vecX[idx & ::std::numeric_limits<int64_t>::max()];

          // multi.
          auto new_end = ::std::remove_if(vec.begin(), vec.end(), pred);

          size_t dist = std::distance(new_end, vec.end());

          if (dist == vec.size()) {
            // remove entry from map.
            map.erase(iter);

            // all deleted, so clean up.
            subcontainer_type().swap(vec);

          } else if (dist + 1 == vec.size()) {
            // update the map
            iter->second = vec1.size();

            // 1 left.  migrate back to vec1
            vec1.emplace_back(std::move(vec[0]));

            // clear the vecX entry
            subcontainer_type().swap(vec);
          } else {
            // clean up, no change to map
            vec.erase(new_end, vec.end());
          }

          s -= dist;

        } else {
          // else single.  if match, erase
          if (pred(vec1[idx])) {
            --s;
            // now clear the map entry.
            map.erase(iter);
          }
        }
    }

    template <typename InputIt>
    void erase_impl(InputIt first, InputIt last, supercontainer_type & map) {

      // mark for erasure
      for (; first != last; ++first) {
    	  this->erase1_impl(*first, map);
      }

    }

    void erase1_impl(Key const & k, supercontainer_type & map) {
        auto iter = map.find(k);
        if (iter == map.end()) return;

        int64_t idx = iter->second;

        if (idx < 0) {
          // multi.
          subcontainer_type & vec = vecX[idx & ::std::numeric_limits<int64_t>::max()];

          s -= vec.size();
          subcontainer_type().swap(vec);
        } else {
          // else single.  do nothing.
          --s;
        }

        // now clear the map entry.
        map.erase(iter);
    }


    template <typename Pred>
    void erase_impl(Pred const & pred, supercontainer_type & map) {

      size_t dist = 0;
      int64_t idx;


      // mark for erasure
      auto max = map.end();
      for (auto iter = map.begin(); iter != max; ++iter) {
        idx = iter->second;

        if (idx < 0) {

          subcontainer_type & vec = vecX[idx & ::std::numeric_limits<int64_t>::max()];

          // multi.
          auto new_end = ::std::remove_if(vec.begin(), vec.end(), pred);

          dist = std::distance(new_end, vec.end());

          if (dist == vec.size()) {
            // remove entry from map.
            map.erase(iter);

            // all deleted, so clean up.
            subcontainer_type().swap(vec);

          } else if (dist + 1 == vec.size()) {
            // update the map
            iter->second = vec1.size();

            // 1 left.  migrate back to vec1
            vec1.emplace_back(std::move(vec[0]));

            // clear the vecX entry
            subcontainer_type().swap(vec);
          } else {
            // clean up, no change to map
            vec.erase(new_end, vec.end());
          }

          s -= dist;

        } else {
          // else single.  if match, erase
          if (pred(vec1[idx])) {
            --s;
            // now clear the map entry.
            map.erase(iter);
          }
        }
      }
    }


    size_type count_impl(Key const & key, supercontainer_type const & map) const {
      auto iter = map.find(key);
      if (iter == map.end()) return 0;

      if (iter->second < 0) {
        // multiple entries
        return vecX[iter->second &  ::std::numeric_limits<int64_t>::max()].size();
      } else {
        return 1;
      }
    }


    ::std::pair<iterator, iterator> equal_range_impl(Key const & key, supercontainer_type & map) {


      auto iter = map.find(key);

      // not found
      if (iter == map.end()) return ::std::make_pair(vec1.end(), vec1.end());

      // found, has 1 value
      if (iter->second >= 0)  return ::std::make_pair(vec1.begin() + iter->second, vec1.begin() + iter->second + 1);

      // found, has multiple values
      subcontainer_type & vec = vecX[iter->second & ::std::numeric_limits<int64_t>::max()];

      return std::make_pair(vec.begin(), vec.end());

    }
    ::std::pair<const_iterator, const_iterator> equal_range_impl(Key const & key, supercontainer_type const & map) const {
      auto iter = map.find(key);

      // not found
      if (iter == map.end()) return ::std::make_pair(vec1.cend(), vec1.cend());

      // found, has 1 value
      if (iter->second >= 0)  return ::std::make_pair(vec1.cbegin() + iter->second, vec1.cbegin() + iter->second + 1);

      // found, has multiple values
      subcontainer_type & vec = vecX[iter->second & ::std::numeric_limits<int64_t>::max()];

      return std::make_pair(vec.cbegin(), vec.cend());

    }

  public:


//    //  if multiplicity of dataset is kind of known, can initialize data to that to avoid growing vector on average.

    densehash_multimap(size_type bucket_count = 128) :
	   specials(),
	   lower_map(bucket_count / 2, Hash(),
			   Equal(specials.generate(0), specials.generate(1))),
	   upper_map(bucket_count / 2, Hash(),
			   Equal(specials.invert(specials.generate(0)), specials.invert(specials.generate(1)))),
			   s(0UL)
    {
    	lower_map.set_empty_key(specials.generate(0));
    	lower_map.set_deleted_key(specials.generate(1));
    	upper_map.set_empty_key(specials.invert(specials.generate(0)));
    	upper_map.set_deleted_key(specials.invert(specials.generate(1)));
    	splitter.upper_bound = specials.get_splitter();

//    	printf("using densehash_multimap split map\n");
    };

    template<class InputIt>
    densehash_multimap(InputIt first, InputIt last) :
					   densehash_multimap(std::distance(first, last)) {
    	this->insert(first, last);
    };


    virtual ~densehash_multimap() {
      BL_DEBUG(" split. singles: " << vec1.size() << " multiples: " << vecX.size());
    };


    // TODO: begin and end iterator accessors.


    std::vector<Key> keys() const  {
      std::vector<Key> ks;

      keys(ks);

      return ks;
    }
    void keys(std::vector<Key> & ks) const  {
      ks.clear();
      ks.reserve(size());

      for (auto it = lower_map.begin(); it != lower_map.end(); ++it) {
        ks.emplace_back(it->first);
      }
      for (auto it = upper_map.begin(); it != upper_map.end(); ++it) {
        ks.emplace_back(it->first);
      }
    }

    std::vector<std::pair<Key, T>> to_vector() const  {
      std::vector<std::pair<Key, T>> vs;

      to_vector(vs);

      return vs;
    }
    void to_vector(  std::vector<std::pair<Key, T>> & vs) const  {
      vs.clear();
      vs.reserve(size());

      for (auto it = lower_map.begin(); it != lower_map.end(); ++it) {
        if (it->second < 0) {
          auto it2 = vecX[it->second & ::std::numeric_limits<int64_t>::max()].begin();
          auto max2 = vecX[it->second & ::std::numeric_limits<int64_t>::max()].end();
          for (; it2 != max2; ++it2) {
            vs.emplace_back(*it2);
          }
        } else {  // singleton
          vs.emplace_back(vec1[it->second]);
        }
      }
      for (auto it = upper_map.begin(); it != upper_map.end(); ++it) {
        if (it->second < 0) {
          auto it2 = vecX[it->second & ::std::numeric_limits<int64_t>::max()].begin();
          auto max2 = vecX[it->second & ::std::numeric_limits<int64_t>::max()].end();
          for (; it2 != max2; ++it2) {
            vs.emplace_back(*it2);
          }
        } else {  // singleton
          vs.emplace_back(vec1[it->second]);
        }
      }
    }


    bool empty() const {
      return lower_map.empty() && upper_map.empty();
    }

    size_type size() const {
      return s;
    }


    size_type unique_size() const {
      return lower_map.size() + upper_map.size();
    }

    void reset() {
    	decltype(vec1) tmp1;  vec1.swap(tmp1);
    	decltype(vecX) tmpX;  vecX.swap(tmpX);
    	lower_map.clear();
    	upper_map.clear();
    	s = 0UL;
    }

    void clear() {
      vec1.clear();
      vecX.clear();
      lower_map.clear_no_resize();
      upper_map.clear_no_resize();
      s = 0UL;
    }

    void resize(size_t const n) {
      lower_map.resize(static_cast<float>(n) / 2.0 / lower_map.max_load_factor());
      upper_map.resize(static_cast<float>(n) / 2.0 / lower_map.max_load_factor());
    }

    void rehash(size_type count) {
      this->resize(count);
    }

    /// bucket count.  same as underlying buckets
    size_type bucket_count() { return lower_map.bucket_count() + upper_map.bucket_count(); }

    /// max load factor.  this is the map's max load factor (vectors per bucket) x multiplicity = elements per bucket.  side effect is multiplicity is updated.
    float max_load_factor() {
      return static_cast<float>(size()) / static_cast<float>(bucket_count());
    }





    // choices:  sort first, then insert in ranges, or no sort, insert one by one.  second is O(n) but pays the random access and mem realloc cost
    template <class InputIt>
    void insert(InputIt first, InputIt last) {
        static_assert(::std::is_convertible<std::pair<Key, T>,
                      typename ::std::iterator_traits<InputIt>::value_type>::value,
                      "InputIt value type for insert cannot be converted to std::pair<Key, T> type");

        if (first == last) return;

//        auto middle = partition_input(first, last);
//
//        lower_map.resize(static_cast<float>(lower_map.size() + std::distance(first, middle)) / lower_map.max_load_factor());
//        insert_impl(first, middle, lower_map);
//        upper_map.resize(static_cast<float>(upper_map.size() + std::distance(middle, last)) / upper_map.max_load_factor());
//        insert_impl(middle, last, upper_map);

        // TODO: compact
    	size_t count = ::std::count_if(first, last, splitter);
    	lower_map.resize(static_cast<float>(lower_map.size() + count) / lower_map.max_load_factor() ) ;
    	upper_map.resize(static_cast<float>(upper_map.size() + (std::distance(first, last) - count)) / upper_map.max_load_factor() ) ;

    	for (auto it = first; it != last; ++it) {
    		if (splitter((*it).first)) this->insert1_impl(*it, lower_map);
    		else this->insert1_impl(*it, upper_map);
    	}
    }

    /// inserting sorted range
    void insert(::std::vector<::std::pair<Key, T> > & input) {
      // TODO: more memory efficient version of this.

      insert(input.begin(), input.end());
    }

    template <typename InputIt, typename Pred>
    size_t erase(InputIt first, InputIt last, Pred const & pred) {
      static_assert(::std::is_convertible<Key, typename ::std::iterator_traits<InputIt>::value_type>::value,
                    "InputIt value type for erase cannot be converted to key type");

      if (first == last) return 0;


      size_t before = s;

//      auto middle = partition_input(first, last);
//      erase_impl(first, middle, pred, lower_map);
//      erase_impl(middle, last, pred, upper_map);

      for (auto it = first; it != last; ++it) {
  		if (splitter(*it)) this->erase1_impl(*it, pred, lower_map);
  		else this->erase1_impl(*it, pred, upper_map);
      }

      return before - s;
    }

    template <typename InputIt>
    size_t erase(InputIt first, InputIt last) {
      static_assert(::std::is_convertible<Key, typename ::std::iterator_traits<InputIt>::value_type>::value,
                    "InputIt value type for erase cannot be converted to key type");

      if (first == last) return 0;


      size_t before = s;

//      auto middle = partition_input(first, last);
//      erase_impl(first, middle, lower_map);
//      erase_impl(middle, last, upper_map);

      for (auto it = first; it != last; ++it) {
  		if (splitter(*it)) this->erase1_impl(*it, lower_map);
  		else this->erase1_impl(*it, upper_map);
      }

      return before - s;
    }

    template <typename Pred>
    size_t erase(Pred const & pred) {

      if (this->size() == 0) return 0;

      size_t before = s;

      erase_impl(pred, lower_map);
      erase_impl(pred, upper_map);

      return before - s;
    }

    size_type count(Key const & key) const {

      if (splitter(key)) {
        return count_impl(key, lower_map);
      } else {
        return count_impl(key, upper_map);
      }

    }



    ::std::pair<iterator, iterator> equal_range(Key const & key) {
      if (splitter(key)) {
        return equal_range_impl(key, lower_map);
      } else {
        return equal_range_impl(key, upper_map);
      }
    }
    ::std::pair<const_iterator, const_iterator> equal_range(Key const & key) const {
      if (splitter(key)) {
        return equal_range_impl(key, lower_map);
      } else {
        return equal_range_impl(key, upper_map);
      }
    }
    // NO bucket interfaces

};




/**
 * specialization for densehash that does not require key space partitioning
 */
template <typename Key,
typename T,
typename SpecialKeys,
template <typename > class Transform ,
typename Hash ,
typename Equal,
typename Allocator>
class densehash_multimap<Key, T, SpecialKeys, Transform, Hash, Equal, Allocator, false> {

	static_assert(SpecialKeys::need_to_split == false, "special keys object indicates that split map should be used.");

  protected:

    // data container
    using tuple_allocator_type = typename Allocator::template rebind< ::std::pair<Key, T> >::other;
    using subcontainer_type = ::std::vector<::std::pair<Key, T>, tuple_allocator_type >;
    using subiter_type = typename subcontainer_type::iterator;
    using const_subiter_type = typename subcontainer_type::const_iterator;

    // index in the vector - this is so we don't have to worry about pointer or iterators being invalidated when vector resizes
    // non-negative values indicate singletons.  negative values indicate multiple entries.
    // multiple entries is stored in a vector of vector.  the index is internal_val_type with sign bit removed.
    using internal_val_type = int64_t;

    using super_allocator_type = typename Allocator::template rebind<std::pair< const Key, internal_val_type> >::other;
    using supercontainer_type =
        ::google::dense_hash_map<Key, internal_val_type,
                       Hash, Equal, super_allocator_type >;

    subcontainer_type vec1;
    using vector_allocator_type = typename Allocator::template rebind< subcontainer_type >::other;
    std::vector<subcontainer_type, vector_allocator_type> vecX;

    SpecialKeys specials;

    supercontainer_type map;
    size_t s;

    // TODO: provide iterator implementation for  begin/end.


  public:
    using key_type              = Key;
    using mapped_type           = T;
    using value_type            = ::std::pair<const Key, T>;
    using hasher                = Hash;
    using key_equal             = Equal;
    using allocator_type        = Allocator;
    using reference             = value_type&;
    using const_reference       = const value_type&;
    using pointer               = typename std::allocator_traits<Allocator>::pointer;
    using const_pointer         = typename std::allocator_traits<Allocator>::const_pointer;
    using iterator              = typename subcontainer_type::iterator;
    using const_iterator        = typename subcontainer_type::const_iterator;
    using size_type             = typename subcontainer_type::size_type;
    using difference_type       = typename subcontainer_type::difference_type;


    //  if multiplicity of dataset is kind of known, can initialize data to that to avoid growing vector on average.
    densehash_multimap(size_type bucket_count = 128) :
		   specials(),
		   map(bucket_count, Hash(),
				   Equal(specials.generate(0), specials.generate(1))), s(0UL)
		{
		map.set_empty_key(specials.generate(0));
		map.set_deleted_key(specials.generate(1));
    	//printf("using densehash_multimap single map\n");
	};

    template<class InputIt>
    densehash_multimap(InputIt first, InputIt last) :
	   densehash_multimap(std::distance(first, last)) {
    	this->insert(first, last);
    };


    virtual ~densehash_multimap() {
      BL_DEBUG(" unsplit. singles: " << vec1.size() << " multiples: " << vecX.size());
    };


    // TODO: begin and end iterator accessors.
    std::vector<Key> keys() const  {
      std::vector<Key> ks;

      keys(ks);

      return ks;
    }
    void keys(std::vector<Key> & ks) const  {
      ks.clear();
      ks.reserve(size());

      for (auto it = map.begin(); it != map.end(); ++it) {
        ks.emplace_back(it->first);
      }
    }

    std::vector<std::pair<Key, T>> to_vector() const  {
      std::vector<std::pair<Key, T>> vs;

      to_vector(vs);

      return vs;
    }
    void to_vector(  std::vector<std::pair<Key, T>> & vs) const  {
      vs.clear();
      vs.reserve(size());

      int64_t idx;
      for (auto it = map.begin(); it != map.end(); ++it) {
        if (it->second < 0) {
          idx = it->second & ::std::numeric_limits<int64_t>::max();
          auto max2 = vecX[idx].end();
          for (auto it2 = vecX[idx].begin(); it2 != max2; ++it2) {
            vs.emplace_back(*it2);
          }
        } else {  // singleton
          vs.emplace_back(vec1[it->second]);
        }
      }
    }



    bool empty() const {
      return map.empty();
    }

    size_type size() const {
      return s;
    }

    size_type unique_size() const {
      return map.size();
    }

    void reset() {
    	decltype(vec1) tmp1;  vec1.swap(tmp1);
    	decltype(vecX) tmpX;  vecX.swap(tmpX);
    	map.clear();
    	s = 0UL;
    }

    void clear() {
      vec1.clear();
      vecX.clear();
      map.clear_no_resize();
      s = 0UL;
    }

    void resize(size_t const n) {
      map.resize(static_cast<float>(n) / map.max_load_factor());
    }

    void rehash(size_type count) {
      this->resize(count);
    }

    /// bucket count.  same as underlying buckets
    size_type bucket_count() { return map.bucket_count(); }

    /// max load factor.  this is the map's max load factor (vectors per bucket) x multiplicity = elements per bucket.  side effect is multiplicity is updated.
    float max_load_factor() {
      return static_cast<float>(map.size()) / static_cast<float>(map.bucket_count());
    }



    // choices:  sort first, then insert in ranges, or no sort, insert one by one.  second is O(n) but pays the random access and mem realloc cost
    template <class InputIt>
    void insert(InputIt first, InputIt last) {
        static_assert(::std::is_convertible<std::pair<Key, T>,
                      typename ::std::iterator_traits<InputIt>::value_type>::value,
                      "InputIt value type for insert cannot be converted to std::pair<Key, T> type");

        if (first == last) return;


        // get previous sizes so we know where to start from
        int64_t idx1 = vec1.size();
        int64_t idxX = vecX.size();

        // reserve but do not yet copy in.  we will have random access to check if already exist,
        // so don't copying in does not save a whole lot.
        vec1.reserve(vec1.size() + std::distance(first, last));
        this->resize(vec1.size() + std::distance(first, last));

        // iterator over all and insert into map.
        std::pair<typename supercontainer_type::iterator, bool> insert_result;
        Key k;
        int64_t idx;
        for (InputIt it = first, max = last; it != max; ++it) {
          k = (*it).first;

          // try inserting
          insert_result = map.insert(std::make_pair(k, idx1));

          if (insert_result.second) {
            // successful map insertion, so now insert into vec1.
            vec1.emplace_back(*it);
            // new map entry already inserted. just need to increment.
            ++idx1;
          } else {
            // entry already there.  get the iterator and check the idx
            idx = insert_result.first->second;
            if (idx < 0) {
              // previously inserted multiple entries, so reuse the vector, and insert
              vecX[idx & ::std::numeric_limits<int64_t>::max()].emplace_back(*it);
              // no map update is needed.
            } else {
              // previously inserted 1 entry. so
              // update map with new vecX value
              insert_result.first->second = idxX | ~(::std::numeric_limits<int64_t>::max());
              // create a new entry in vecX
              vecX.emplace_back(subcontainer_type());
              // get previous value from vec1 and insert into vecX
              vecX[idxX].emplace_back(std::move(vec1[idx]));
              // insert new value into vecX
              vecX[idxX].emplace_back(*it);
              // update new vecX idx.
              ++idxX;
            }
          }
        }

        s += std::distance(first, last);

        // TODO: compact
    }

    /// insert
    void insert(::std::vector<::std::pair<Key, T> > & input) {

      if (input.size() == 0) return;
        // there is data in there already.  so do normal insert
        this->insert(input.begin(), input.end());
    }

    template <typename InputIt, typename Pred>
    size_t erase(InputIt first, InputIt last, Pred const & pred) {
      static_assert(::std::is_convertible<Key, typename ::std::iterator_traits<InputIt>::value_type>::value,
                    "InputIt value type for erase cannot be converted to key type");

      if (first == last) return 0;

      size_t before = s;
      size_t dist = 0;
      int64_t idx;
      // mark for erasure
      for (; first != last; ++first) {
        auto iter = map.find(*first);
        if (iter == map.end()) continue;

        idx = iter->second;

        if (idx < 0) {

          subcontainer_type & vec = vecX[idx & ::std::numeric_limits<int64_t>::max()];

          // multi.
          auto new_end = ::std::remove_if(vec.begin(), vec.end(), pred);

          dist = std::distance(new_end, vec.end());

          if (dist == vec.size()) {
            // remove entry from map.
            map.erase(iter);

            // all deleted, so clean up.
            subcontainer_type().swap(vec);

          } else if (dist + 1 == vec.size()) {
            // update the map
            iter->second = vec1.size();

            // 1 left.  migrate back to vec1
            vec1.emplace_back(std::move(vec[0]));

            // clear the vecX entry
            subcontainer_type().swap(vec);
          } else {
            // clean up, no change to map
            vec.erase(new_end, vec.end());
          }

          s -= dist;

        } else {
          // else single.  if match, erase
          if (pred(vec1[idx])) {
            --s;
            // now clear the map entry.
            map.erase(iter);
          }
        }

      }

      return before - s;
    }

    template <typename InputIt>
    size_t erase(InputIt first, InputIt last) {
      static_assert(::std::is_convertible<Key, typename ::std::iterator_traits<InputIt>::value_type>::value,
                    "InputIt value type for erase cannot be converted to key type");

      if (first == last) return 0;

      size_t before = s;

      int64_t idx;
      // mark for erasure
      for (; first != last; ++first) {
        auto iter = map.find(*first);
        if (iter == map.end()) continue;

        idx = iter->second;

        if (idx < 0) {
          // multi.
          subcontainer_type & vec = vecX[idx & ::std::numeric_limits<int64_t>::max()];

          s -= vec.size();
          subcontainer_type().swap(vec);
        } else {
          // else single.  do nothing.
          --s;
        }

        // now clear the map entry.
        map.erase(iter);
      }

      return before - s;
    }

    template <typename Pred>
    size_t erase(Pred const & pred) {

      if (this->size() == 0) return 0;

      size_t before = s;
      size_t dist = 0;
      int64_t idx;


      // mark for erasure
      auto  max = map.end();
      for (auto iter = map.begin(); iter != max; ++iter) {
        idx = iter->second;

        if (idx < 0) {

          subcontainer_type & vec = vecX[idx & ::std::numeric_limits<int64_t>::max()];

          // multi.
          auto new_end = ::std::remove_if(vec.begin(), vec.end(), pred);

          dist = std::distance(new_end, vec.end());

          if (dist == vec.size()) {
            // remove entry from map.
            map.erase(iter);

            // all deleted, so clean up.
            subcontainer_type().swap(vec);

          } else if (dist + 1 == vec.size()) {
            // update the map
            iter->second = vec1.size();

            // 1 left.  migrate back to vec1
            vec1.emplace_back(std::move(vec[0]));

            // clear the vecX entry
            subcontainer_type().swap(vec);
          } else {
            // clean up, no change to map
            vec.erase(new_end, vec.end());
          }

          s -= dist;

        } else {
          // else single.  if match, erase
          if (pred(vec1[idx])) {
            --s;
            // now clear the map entry.
            map.erase(iter);
          }
        }
      }

      return before - s;
    }

    size_type count(Key const & key) const {
      auto iter = map.find(key);
      if (iter == map.end()) return 0;

      if (iter->second < 0) {
        // multiple entries
        return vecX[iter->second &  ::std::numeric_limits<int64_t>::max()].size();
      } else {
        return 1;
      }
    }



    ::std::pair<iterator, iterator> equal_range(Key const & key) {
      auto iter = map.find(key);

      // not found
      if (iter == map.end()) return ::std::make_pair(vec1.end(), vec1.end());

      // found, has 1 value
      if (iter->second >= 0)  return ::std::make_pair(vec1.begin() + iter->second, vec1.begin() + iter->second + 1);

      // found, has multiple values
      subcontainer_type & vec = vecX[iter->second & ::std::numeric_limits<int64_t>::max()];

      return std::make_pair(vec.begin(), vec.end());

    }
    ::std::pair<const_iterator, const_iterator> equal_range(Key const & key) const {
      auto iter = map.find(key);

      // not found
      if (iter == map.end()) return ::std::make_pair(vec1.cend(), vec1.cend());

      // found, has 1 value
      if (iter->second >= 0)  return ::std::make_pair(vec1.cbegin() + iter->second, vec1.cbegin() + iter->second + 1);

      // found, has multiple values
      int64_t idx = iter->second & ::std::numeric_limits<int64_t>::max();

      return std::make_pair(vecX[idx].cbegin(), vecX[idx].cend());


    }
    // NO bucket interfaces

};


} // end namespace fsc.




#endif /* SRC_WIP_DENSEHASH_VECMAP_HPP_ */<|MERGE_RESOLUTION|>--- conflicted
+++ resolved
@@ -1054,13 +1054,8 @@
       return map.insert(x);
     }
 
-
     template <typename V, typename Updater>
-<<<<<<< HEAD
-    size_t update(::std::vector<::std::pair<Key, V> > & input, Updater & op) {
-=======
     size_t update(::std::vector<::std::pair<Key, V> > & input, Updater const & op) {
->>>>>>> 64004fbc
 
       if (input.size() == 0) return 0;
 
@@ -1082,8 +1077,6 @@
       return count;
     }
 
-<<<<<<< HEAD
-=======
     // non distributed version
     template <typename Filter, typename Updater>
     size_t update(Filter const & fop, Updater const & op) {
@@ -1097,7 +1090,6 @@
 
       return count;
     }
->>>>>>> 64004fbc
 
 
     template <typename InputIt, typename Pred>
