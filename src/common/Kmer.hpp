--- conflicted
+++ resolved
@@ -21,8 +21,6 @@
 #include <sstream>
 #include <algorithm>
 #include <utility>
-#include <bitset>
-#include <climits>
 
 // own includes
 #include <common/base_types.hpp>
@@ -30,7 +28,6 @@
 #include <common/AlphabetTraits.hpp>
 #include <common/bit_ops.hpp>
 #include <common/padding.hpp>
-#include <common/alphabets.hpp>
 
 namespace bliss
 {
@@ -118,6 +115,7 @@
   word_type data[nWords];
 
 public:
+  typedef ALPHABET AlphabetType;
 
   /**
    * @brief   The default constructor, creates an uninitialized k-mer.
@@ -800,7 +798,6 @@
     return ss.str();
   }
 
-<<<<<<< HEAD
   // for debug purposes
   /**
    * @brief Returns a string representation of this k-mer.
@@ -809,41 +806,22 @@
    *
    * @returns   A std::string representing this k-mer.
    */
-  std::string toString_binary() const
-  {
-    /* return the hex representation of the data array values */
-    //std::stringstream ss;
-    //ss << "k-mer of size " << size << ": [";
-    //int tmpNumberofChars = size;
+  std::string toAlphabets() const
+  {
+    /* return the char representation of the data array values */
     std::string result;
     result.resize(size);
     Kmer cpy(*this);
     for (unsigned int i = 0; i < size; ++i)
     {
-       result[size-i-1] = DNA::TO_ASCII[static_cast<size_t>(0x3 & cpy.data[0])];
-       cpy.do_right_shift(2);
-    }
-    /*
-    for (unsigned int i = 0; i < nWords; ++i)
-    {
-      std::bitset<sizeof(word_type) * CHAR_BIT> binary(data[i]);
-      for(int i=0; i<sizeof(word_type) * CHAR_BIT/2 && i < tmpNumberofChars;i++)
-      {
-        size_t tmp = binary[2*i];
-        tmp = tmp << 1;
-        tmp |= binary[2*i + 1];
-        //Hard coded to DNA alphabet type
-        ss << DNA::TO_ASCII[static_cast<size_t>(tmp)]; 
-      }
-      tmpNumberofChars -= sizeof(word_type) * CHAR_BIT/2;
-    }
-    ss << "]";
-    return ss.str();
-    */
+      //TODO: 0x3 should be generalised
+      size_t forBitMask = (1 << bitsPerChar) - 1;
+      result[size-i-1] = ALPHABET::TO_ASCII[static_cast<size_t>(forBitMask & cpy.data[0])];
+      cpy.do_right_shift(bitsPerChar);
+    }
     return result;
   }
 
-=======
   /// get 64 bit prefix.  for hashing.
   uint64_t getPrefix(const unsigned int NumBits) const {
 
@@ -987,7 +965,6 @@
 //    }
 //  }
 
->>>>>>> 92a82131
 
 protected:
 
