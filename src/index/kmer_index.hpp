--- conflicted
+++ resolved
@@ -414,21 +414,6 @@
 
 
 	template <typename Predicate>
-<<<<<<< HEAD
-	std::vector<TupleType> find_if_overlap(std::vector<KmerType> &query, Predicate const &pred) {
-		return map.find_overlap(query, false, pred);
-	}
-	template <typename Predicate>
-	std::vector<TupleType> find_if(std::vector<KmerType> &query, Predicate const &pred) {
-		return map.find(query, false, pred);
-	}
-	template <typename Predicate>
-	std::vector<TupleType> find_if_collective(std::vector<KmerType> &query, Predicate const &pred) {
-		return map.find_collective(query, false, pred);
-	}
-  template <typename Predicate>
-  std::vector<TupleType> find_if_sendrecv(std::vector<KmerType> &query, Predicate const &pred) {
-=======
 	std::vector<TupleType> find_if_overlap(std::vector<KmerType> &query, Predicate const &pred) const {
 		return map.find_overlap(query, false, pred);
 	}
@@ -442,7 +427,6 @@
 	}
   template <typename Predicate>
   std::vector<TupleType> find_if_sendrecv(std::vector<KmerType> &query, Predicate const &pred) const {
->>>>>>> 2e250824
     return map.find_sendrecv(query, false, pred);
   }
 	template <typename Predicate>
@@ -451,11 +435,7 @@
 	}
 
 	template <typename Predicate>
-<<<<<<< HEAD
-	std::vector<std::pair<KmerType, size_t> > count_if(std::vector<KmerType> &query, Predicate const &pred) {
-=======
 	std::vector<std::pair<KmerType, size_t> > count_if(std::vector<KmerType> &query, Predicate const &pred) const {
->>>>>>> 2e250824
 		return map.count(query, false, pred);
 	}
 
