--- conflicted
+++ resolved
@@ -121,307 +121,6 @@
 		return map;
 	}
 
-
-<<<<<<< HEAD
-	/**
-	 * @brief  generate kmers or kmer tuples for 1 block of raw data.
-	 * @note   requires that SeqParser be passed in and operates on the Block's Iterators.
-	 *          Mostly, this is because we need to broadcast the state of SeqParser to procs on the same node (L1 seq info) and recreate on child procs a new SeqParser (for L2)
-	 * @tparam SeqParser		parser type for extracting sequences.  supports FASTQ and FASTA.  template template parameter, param is iterator
-	 * @tparam KP           parser type for generating Kmer.  supports kmer, kmer+pos, kmer+count, kmer+pos/qual.
-	 * @tparam BlockType		input partition type, supports in memory (vector) vs memmapped.
-	 * @param partition
-	 * @param result        output vector.  should be pre allocated.
-	 */
-	template <typename KP, template <typename> class SeqParser, typename BlockType>
-	size_t read_block(BlockType const & partition,
-			SeqParser<typename BlockType::iterator> const &seq_parser,
-			std::vector<typename KP::value_type>& result) const {
-
-		// from FileLoader type, get the block iter type and range type
-		using BlockIterType = typename BlockType::const_iterator;
-
-		using SeqIterType = ::bliss::io::SequencesIterator<BlockIterType, SeqParser >;
-		//		using SeqType = typename ::std::iterator_traits<SeqIterType>::value_type;
-
-		//== sequence parser type
-		KP kmer_parser;
-
-		//== process the chunk of data
-
-		//==  and wrap the chunk inside an iterator that emits Reads.
-		SeqIterType seqs_start(seq_parser, partition.cbegin(), partition.in_mem_cend(), partition.getRange().start);
-		SeqIterType seqs_end(partition.in_mem_cend());
-
-		::fsc::back_emplace_iterator<std::vector<typename KP::value_type> > emplace_iter(result);
-
-		size_t before = result.size();
-
-		//== loop over the reads
-		for (; seqs_start != seqs_end; ++seqs_start)
-		{
-			auto seq = *seqs_start;
-			if (seq.seq_size() == 0) continue;
-			//		  std::cout << "** seq: " << (*seqs_start).id.id << ", ";
-			//		  ostream_iterator<typename std::iterator_traits<typename SeqType::IteratorType>::value_type> osi(std::cout);
-			//		  std::copy((*seqs_start).seq_begin, (*seqs_start).seq_end, osi);
-			//		  std::cout << std::endl;
-
-			size_t start_offset = seq.seq_global_offset();
-
-			// if seq data starts outside of valid, then skip
-			if (start_offset >= partition.valid_range_bytes.end) {
-				continue;
-			}
-
-			// check if last.  if yes, and seqParser is a FASTAParser, then inspect and change if needed
-			if (::std::is_same<SeqParser<BlockIterType>, ::bliss::io::FASTAParser<BlockIterType> >::value) {
-				// if seq data ends in overlap region, then go at most k-1 characters from end of valid range.
-				if ((start_offset + seq.seq_size()) >= partition.valid_range_bytes.end) {
-					// scan for k-1 characters, from the valid range end.
-					auto endd = seq.seq_begin + (partition.valid_range_bytes.end - start_offset);
-					size_t steps = KP::kmer_type::size - 1;
-					size_t count = 0;
-
-					// iterate and find the k-1 chars in overlap, starting from valid end.  should be less than current seq end.
-					while ((endd != seq.seq_end) && (count < steps)) {
-						if ((*endd != ::bliss::io::BaseFileParser<BlockIterType>::eol) &&
-								(*endd != ::bliss::io::BaseFileParser<BlockIterType>::cr)) {
-							++count;
-						}
-
-						++endd;
-					}
-
-
-					seq.seq_end = endd;
-				}
-			}
-
-			emplace_iter = kmer_parser(seq, emplace_iter);
-
-			//	    std::cout << "Last: pos - kmer " << result.back() << std::endl;
-
-		}
-
-		return result.size() - before;
-	}
-
-
-	template <template <typename> class SeqParser, typename KP, typename BlockType>
-	size_t parse_file_data(const BlockType & partition,
-	                       std::vector<typename KP::value_type>& result, const mxx::comm & _comm) const {
-		 size_t before = result.size();
-
-	    BL_BENCH_INIT(file);
-	    {
-	      // not reusing the SeqParser in loader.  instead, reinitializing one.
-	      BL_BENCH_START(file);
-	      SeqParser<typename BlockType::const_iterator> l1parser;
-	      l1parser.init_parser(partition.in_mem_cbegin(), partition.parent_range_bytes, partition.in_mem_range_bytes, partition.getRange(), _comm);
-	      BL_BENCH_END(file, "init_parser", partition.getRange().size());
-
-	      //== reserve
-	      BL_BENCH_START(file);
-	      // modifying the local index directly here causes a thread safety issue, since callback thread is already running.
-	      // index reserve internally sends a message to itself.
-
-	      // call after getting first L1Block to ensure that file is loaded.  (rank 0 reads and broadcast)
-	      size_t record_size = 0;
-	      size_t seq_len = 0;
-	      std::tie(record_size, seq_len) = l1parser.get_record_size(partition.cbegin(), partition.parent_range_bytes, partition.getRange(), partition.getRange(), _comm, 10);
-	      size_t est_size = (record_size == 0) ? 0 : (partition.getRange().size() + record_size - 1) / record_size;  // number of records
-	      est_size *= (seq_len < KmerType::size) ? 0 : (seq_len - KmerType::size + 1) ;  // number of kmers in a record
-	      result.reserve(result.size() + est_size + (est_size >> 3));  // 1.125 times new estimated count.
-	      BL_BENCH_END(file, "reserve", est_size);
-
-	      BL_BENCH_START(file);
-	      //=== copy into array
-	      if (partition.getRange().size() > 0) {
-	        read_block<KP, SeqParser>(partition, l1parser, result);
-	      }
-	      BL_BENCH_END(file, "read", result.size());
-	      // std::cout << "Last: pos - kmer " << result.back() << std::endl;
-	    }
-
-	    BL_BENCH_REPORT_MPI_NAMED(file, "index:read_file_data", _comm);
-	    return result.size() - before;
-
-	}
-
-	template <typename FileType>
-	::bliss::io::file_data open_file(const std::string & filename, const mxx::comm & _comm) const {
-	      // file extension determines SeqParserType
-	      std::string extension = ::bliss::utils::file::get_file_extension(filename);
-	      std::transform(extension.begin(), extension.end(), extension.begin(), ::tolower);
-	      if ((extension.compare("fastq") != 0) && (extension.compare("fasta") != 0) && (extension.compare("fa") != 0)) {
-	        throw std::invalid_argument("input filename extension is not supported.");
-	      }
-
-	      ::bliss::io::file_data partition;
-
-		    BL_BENCH_INIT(file);
-		    {  // ensure that fileloader is closed at the end.
-
-		      BL_BENCH_START(file);
-		      //==== create file Loader
-		//      FileLoaderType loader(filename, _comm, 1, sysconf(_SC_PAGE_SIZE));  // this handle is alive through the entire building process.
-		//      typename FileLoaderType::L1BlockType partition = loader.getNextL1Block();
-
-		      FileType fobj(filename, KmerType::size - 1, _comm);
-		      partition = fobj.read_file();
-		      BL_BENCH_END(file, "open", partition.getRange().size());
-		    }
-		      BL_BENCH_REPORT_MPI_NAMED(file, "index:open_file", _comm);
-		return partition;
-	}
-
-
-	/**
-	 * @brief read a file's content and generate kmers, place in a vector as return result.
-	 * @note  static so can be used wihtout instantiating a internal map.
-	 * @tparam SeqParser		parser type for extracting sequences.  supports FASTQ and FASTA.   template template parameter, param is iterator
-	 * @tparam KmerParser   parser type for generating Kmer.  supports kmer, kmer+pos, kmer+count, kmer+pos/qual.
-	 */
-	template <template <typename> class SeqParser, typename KP>
-	size_t read_file_mpiio(const std::string & filename,
-	                       std::vector<typename KP::value_type>& result,
-	                       const mxx::comm & _comm) const {
-
-	    size_t before = result.size();
-
-	    using FileType = ::bliss::io::parallel::mpiio_file<SeqParser > ;
-
-	    BL_BENCH_INIT(file);
-	    {  // ensure that fileloader is closed at the end.
-
-	      BL_BENCH_START(file);
-	      ::bliss::io::file_data partition = open_file<FileType>(filename, _comm);
-	      BL_BENCH_END(file, "open", partition.getRange().size());
-
-	      //std::cout << "rank " << _comm.rank() << " mpiio " << partition.getRange() << " in mem " << partition.in_mem_range_bytes << std::endl;
-
-
-	      // not reusing the SeqParser in loader.  instead, reinitializing one.
-	      BL_BENCH_START(file);
-	      parse_file_data<SeqParser, KP>(partition, result, _comm);
-	      BL_BENCH_END(file, "read", result.size());
-	      // std::cout << "Last: pos - kmer " << result.back() << std::endl;
-	    }
-
-
-      BL_BENCH_REPORT_MPI_NAMED(file, "index:read:mpiio", _comm);
-	    return result.size() - before;
-	}
-
-
-  /**
-   * @brief read a file's content and generate kmers, place in a vector as return result.
-   * @note  static so can be used wihtout instantiating a internal map.
-   * @tparam SeqParser    parser type for extracting sequences.  supports FASTQ and FASTA.   template template parameter, param is iterator
-   * @tparam KmerParser   parser type for generating Kmer.  supports kmer, kmer+pos, kmer+count, kmer+pos/qual.
-   */
-  template <template <typename> class SeqParser, typename KP>
-  size_t read_file_mmap(const std::string & filename,
-                        std::vector<typename KP::value_type>& result,
-                        const mxx::comm & _comm) const {
-
-//      // file extension determines SeqParserType
-//      std::string extension = ::bliss::utils::file::get_file_extension(filename);
-//      std::transform(extension.begin(), extension.end(), extension.begin(), ::tolower);
-//      if ((extension.compare("fastq") != 0) && (extension.compare("fasta") != 0)) {
-//        throw std::invalid_argument("input filename extension is not supported.");
-//      }
-//
-//      // check to make sure that the file parser will work
-//      if ((extension.compare("fastq") == 0) && (!std::is_same<SeqParser<char*>, ::bliss::io::FASTQParser<char*> >::value)) {
-//        throw std::invalid_argument("Specified File Parser template parameter does not support files with fastq extension.");
-//      } else if ((extension.compare("fasta") == 0) && (!std::is_same<SeqParser<char*>, ::bliss::io::FASTAParser<char*> >::value)) {
-//        throw std::invalid_argument("Specified File Parser template parameter does not support files with fasta extension.");
-//      }
-
-
-      // partitioned file with mmap or posix do not seem to be much faster than mpiio and may result in more jitter when congested.
-      using FileType = ::bliss::io::parallel::partitioned_file<::bliss::io::mmap_file, SeqParser >;
-	    //====  now process the file, one L1 block (block partition by MPI Rank) at a time
-
-      size_t before = result.size();
-
-      BL_BENCH_INIT(file);
-      {  // ensure that fileloader is closed at the end.
-
-        BL_BENCH_START(file);
-	      ::bliss::io::file_data partition = open_file<FileType>(filename, _comm);
-        BL_BENCH_END(file, "open", partition.getRange().size());
-
-
-	      // not reusing the SeqParser in loader.  instead, reinitializing one.
-	      BL_BENCH_START(file);
-	      parse_file_data<SeqParser, KP>(partition, result, _comm);
-	      BL_BENCH_END(file, "read", result.size());
-	      // std::cout << "Last: pos - kmer " << result.back() << std::endl;
-	  }
-
-      BL_BENCH_REPORT_MPI_NAMED(file, "index:read:mmap_file", _comm);
-      return result.size() - before;
-  }
-
-
-  /**
-   * @brief read a file's content and generate kmers, place in a vector as return result.
-   * @note  static so can be used wihtout instantiating a internal map.
-   * @tparam SeqParser    parser type for extracting sequences.  supports FASTQ and FASTA.   template template parameter, param is iterator
-   * @tparam KmerParser   parser type for generating Kmer.  supports kmer, kmer+pos, kmer+count, kmer+pos/qual.
-   */
-  template <template <typename> class SeqParser, typename KP>
-  size_t read_file_posix(const std::string & filename,
-                         std::vector<typename KP::value_type>& result,
-                         const mxx::comm & _comm) const {
-
-//      // file extension determines SeqParserType
-//      std::string extension = ::bliss::utils::file::get_file_extension(filename);
-//      std::transform(extension.begin(), extension.end(), extension.begin(), ::tolower);
-//      if ((extension.compare("fastq") != 0) && (extension.compare("fasta") != 0)) {
-//        throw std::invalid_argument("input filename extension is not supported.");
-//      }
-//
-//      // check to make sure that the file parser will work
-//      if ((extension.compare("fastq") == 0) && (!std::is_same<SeqParser<char*>, ::bliss::io::FASTQParser<char*> >::value)) {
-//        throw std::invalid_argument("Specified File Parser template parameter does not support files with fastq extension.");
-//      } else if ((extension.compare("fasta") == 0) && (!std::is_same<SeqParser<char*>, ::bliss::io::FASTAParser<char*> >::value)) {
-//        throw std::invalid_argument("Specified File Parser template parameter does not support files with fasta extension.");
-//      }
-
-
-      // partitioned file with mmap or posix do not seem to be much faster than mpiio and may result in more jitter when congested.
-      using FileType = ::bliss::io::parallel::partitioned_file<::bliss::io::posix_file, SeqParser >;
-	    //====  now process the file, one L1 block (block partition by MPI Rank) at a time
-
-      size_t before = result.size();
-
-      BL_BENCH_INIT(file);
-      {  // ensure that fileloader is closed at the end.
-
-        BL_BENCH_START(file);
-	      ::bliss::io::file_data partition = open_file<FileType>(filename, _comm);
-        BL_BENCH_END(file, "open", partition.getRange().size());
-
-	      // not reusing the SeqParser in loader.  instead, reinitializing one.
-	      BL_BENCH_START(file);
-	      parse_file_data<SeqParser, KP>(partition, result, _comm);
-	      BL_BENCH_END(file, "read", result.size());
-	      // std::cout << "Last: pos - kmer " << result.back() << std::endl;
-	  }
-
-      BL_BENCH_REPORT_MPI_NAMED(file, "index:read:posix_file", _comm);
-      return result.size() - before;
-  }
-
-
-
-
-=======
->>>>>>> adc8ac07
 
 	std::vector<TupleType> find_overlap(std::vector<KmerType> &query) const {
 		return map.find_overlap(query);
