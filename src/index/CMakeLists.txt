project(bliss-index)
include("${CMAKE_SOURCE_DIR}/Sanitizer.cmake")

if (ENABLE_TESTING)
#add_subdirectory(testlib)
# TODO: add .cpp files (if we have some)
#add_library(${PROJECT_NAME}
#    kmer_index_functors.cpp)
#target_link_libraries(${PROJECT_NAME} ${EXTRA_LIBS})

# load the testing:
if (IS_DIRECTORY ./test)
    # get all files from ./test
    FILE(GLOB TEST_FILES test/test_*.cpp test/benchmark_*.cpp)
    bliss_add_test(${PROJECT_NAME} FALSE ${TEST_FILES})
<<<<<<< HEAD
    # get all mpi test files from ./test
    FILE(GLOB MPI_TEST_FILES test/mpi_test_*.cpp)
    bliss_add_mpi_test(${PROJECT_NAME} FALSE ${MPI_TEST_FILES})
=======
endif()
>>>>>>> 92a82131
endif()<|MERGE_RESOLUTION|>--- conflicted
+++ resolved
@@ -13,11 +13,8 @@
     # get all files from ./test
     FILE(GLOB TEST_FILES test/test_*.cpp test/benchmark_*.cpp)
     bliss_add_test(${PROJECT_NAME} FALSE ${TEST_FILES})
-<<<<<<< HEAD
     # get all mpi test files from ./test
     FILE(GLOB MPI_TEST_FILES test/mpi_test_*.cpp)
     bliss_add_mpi_test(${PROJECT_NAME} FALSE ${MPI_TEST_FILES})
-=======
 endif()
->>>>>>> 92a82131
 endif()