--- conflicted
+++ resolved
@@ -49,34 +49,6 @@
         }
     };
 
-
-    template <typename KmerType>
-    struct KmerInLowerSpace {
-        using KmerWordType = typename KmerType::KmerWordType;
-
-        static constexpr KmerWordType high_bit_mask = ~(~(static_cast<KmerWordType>(0)) >> 1);
-
-        bool operator()(KmerType const & x) const {
-<<<<<<< HEAD
-          return (x.getDataRef()[KmerType::nWords - 1] & high_bit_mask) == 0; // lower is when high bit is 0 - so works with signed and unsigned.
-        }
-        template <typename V>
-        bool operator()(::std::pair<KmerType, V> const & x) const {
-          return (x.first.getDataRef()[KmerType::nWords - 1] & high_bit_mask) == 0; // lower is when high bit is 0 - so works with signed and unsigned.
-        }
-      };
-
-
-=======
-          return (x.getData()[KmerType::nWords - 1] & high_bit_mask) == 0; // lower is when high bit is 0 - so works with signed and unsigned.
-        }
-        template <typename V>
-        bool operator()(::std::pair<KmerType, V> const & x) const {
-          return (x.first.getData()[KmerType::nWords - 1] & high_bit_mask) == 0; // lower is when high bit is 0 - so works with signed and unsigned.
-        }
-      };
-
->>>>>>> ff3394b5
     /**
      * @class    bliss::io::KmerUtils
      * @brief	 collection of kmer related utility functions.
