/**
 * @file    CommunicationLayer.hpp
 * @ingroup bliss::io
 * @author  Patrick Flick <patrick.flick@gmail.com>
 * @author  Tony Pan <tpan@gatech.edu>
 * @brief   contains a class that abstracts MPI point-to-point, non-blocking messaging.
 *
 * Copyright (c) TODO
 *
 * TODO add Licence
 */

#ifndef BLISS_COMMUNICATION_LAYER_HPP
#define BLISS_COMMUNICATION_LAYER_HPP

#include <mpi.h>
#include <omp.h>

// C stdlib includes
#include <assert.h>
#include <cstdio>  // fflush

// STL includes
#include <queue>
#include <atomic>
#include <mutex>
#include <unordered_map>
#include <unordered_set>
#include <thread>
#include <functional>
#include <utility>    // std::move

// BLISS includes
#include "utils/logging.h"
#include "concurrent/lockfree_queue.hpp"
#include "concurrent/copyable_atomic.hpp"
#include "concurrent/concurrent.hpp"
#include "io/message_buffers.hpp"
#include "io/io_exception.hpp"
#include "io/message_type_info.hpp"
#include "io/message_types.hpp"

namespace bliss
{

namespace io
{


/**
 * @brief Abstracts asynchronous and buffered point to point communication between all processes via MPI.
 * @details   This class encapsulates the MPI message handling for point to point asynchronous messaging
 *        for a MPI communicator.  It supports multiple concurrent message producers and consumers
 *
 *        The following requirements are satisfied:
 *        1. support application where there are different message types (e.g. query-response).
 *        2. support collectively, blocking flushing all messages of a particular type.
 *        3. provide flexible way of handling received messages based on message type
 *        4. Thread Safe, non-blocking send (allow overlap of computation with communication)
 *        5. Thread Safe processing of received messages
 *        6. single threaded control of the Communication Layer (flush messages, finish, etc)
 *
 *        Design and Implementation  (MORE DETAILS BELOW)
 *        1. support application where there are different message types (e.g. query-response).
 *          each data message type is assigned an id ranging from 1 to MAX_INT.
 *          FOC messages have tag 0, but carries in payload the tag of the message type that is being controlled.
 *          in addition, FOC messages have an additional, sequentially assigned id for each message type to
 *          disambiguate multiple FOC messages with the same tag
 *
 *        2. support collective, blocking flushing of all messages of a particular type.
 *          To indicate to the system that there is no further messages of a particular type, collective flush
 *          operations have been implemented.  There are 3 types:
 *          a. "flush":  flush a single message type, allow future messages of this type
 *          b. "finish": flush a single message type, disallow future messages of this type
 *          c. "finish communication":  flush all message types, and mark end of application communication)
 *
 *          As these are collective functions, all MPI processes need to make matching calls.
 *          The timing of the calls need not be synchronous, but they need to preserve the order of the calls
 *
 *          The functions form barriers, and blocks the calling thread
 *          until all processes have completely processed all matching FOC messages from all senders
 *
 *        3. provide flexible way of handling received messages based on message type
 *          Callbacks can be registered, one per message type.  When processing received messages,
 *          the matching callback is used.
 *
 *        4. Thread Safe, non-blocking send (allow overlap of computation with communication)
 *          A compute thread can call sendMessage on the Communication Layer object.  each invocation
 *          atomically gets a location to insert the message into a batching buffer via thread safe insert/
 *
 *          When a buffer is full and sent, it is inserted into a thread-safe send queue for the sending comm thread to
 *          send via MPI  (non-blocking).
 *
 *        5. Thread Safe, non-blocking receive
 *          A dedicated thread checks for MPI messages to receive remote messages and populate the recvQueue. Separation
 *          of sender and receiver communication threads avoids deadlock when the receiving process is blocked by a full
 *          recvQueue, thus blocking the sending function.
 *
 *
 *        6. Thread Safe processing of received messages
 *          Multiple callback threads can process the received messages in the receive queue, which is thread safe.
 *
 *        6. single threaded control of the Communication Layer (flush messages, finish, etc)
 *          flush and finish functions are collectively called by the control thread (owner of Communication Layer object)
 *
 *
 *        Basic Concepts and Design:
 *        A. Threading
 *          The following are the intended threading pattern:
 *          * single control thread (owner of Communication Layer instance.  can be one of the compute threads)
 *          * one or more compute threads (producer of messages to be sent)
 *          * single MPI communication thread for send (internal)
 *          * single MPI communication thread for recv (internal)
 *          * one or more receive threads (consumers of messages received, internal)
 *
 *        The choice of using a single MPI communication thread is based on
 *          1. Single threaded MPI libraries are more readily available on different platforms.
 *          2. Single threaded MPI communication enforces message ordering (especially when sending control messages)
 *          3. Single threaded MPI communication reduce opportunities for deadlock due to thread timing.
 *
 *        The single MPI comm thread and multiple producer/consumer pattern requires thread-safe queues as a mechanism
 *          for inter-thread communication.
 *
 *        To avoid race condition amongst multiple compute threads or receive threads:
 *          1. Compute threads insert messages into Buffers (bliss::io::Buffer), which is thread safe for insertion by using CAS operations to get position for insert.
 *          2. When a buffer is full, compute thread enqueues it for MPI send, and a empty buffer is swapped in from BufferPool.  BufferPool is also thread safe.
 *          3. When multiple receive threads dequeue to process received messages buffers, they do so from a thread safe queue.
 *
 *
 *        B. Data Types
 *          Message: a message has a payload and a type id.
 *
 *          There are 2 families of messages:  data and FOC messages.
 *          Data Messages have actual data as its payload, and the message type id as its MPI tag.
 *          FOC messages have 2 integers as its payload: type id of the message to be controlled, and an epoch id
 *            FOC messages have 0 as its message type.
 *
 *          For why epoch id is needed, see "Rationales"
 *
 *        C. MPI Messaging
 *          Data messages are transmitted using MPI non-blocking Point to Point communication: isend, iprobe + irecv
 *            due to the non-blocking calls, also use queue to manage send and receive in progress.
 *          FOC messages are transmitted using MPI bsend to simplify memory management.
 *          Local messages (where src and destination ranks are the same) are sent via memory (direct insert into receive queue)
 *
 *          Collective operations (flush, finish; for requirement 2) are implemented using Point to Point communication of FOC messages.
 *          The messaging pattern is peer-to-peer (no master-slave relationship).
 *            as a consequence, collective operations require all to send to all (in a non-blocking way)
 *          not using MPI AllToAllv because that blocks the compute threads
 *            TODO: perhaps use master-slave, with rotating master based on epoch id.  reduces comm from p^2 for each epoch to 2p.
 *
 *          flush requires:
 *            1. called collectively by all control threads
 *            2. blocks until the process has received AND PROCESSED the FOC message from ALL senders. (to ensure collectiveness)
 *                a. As message ordering is strict, all messages prior to the FOC messages, including all data messages of the specified
 *                  type, are required to be processed as well.
 *          Flush and finish therefore serve as synchronization points in the application logic, and can also be viewed as MPI messaging fences.
 *          The synchronization point defines EPOCHs, which are periods between synchronization calls.  each epoch is assigned an id.
 *
 *          Typical flow of control for sending data is:
 *            1. compute thread adds message to CommunicationLayer, which is added to a buffer.
 *                buffer is enqueued in send-queue when full.)
 *            2. MPI thread pops from send queue and initiates MPI isend
 *              a. isend requests are queued in 'sendInProgress' queue, and checked for completion.
 *            3. MPI thread probes for data.  if found,
 *              a. buffer allocated and irecv initiated, with request pushed into recvInProgress queue.
 *              b. on completion of receive, data is moved to receive queue.
 *            4. receive threads pops from receive queue and processed
 *
 *          Typical flow of control for flushing:
 *            1. control thread calls flush or finish, which enqueues FOC messages, then blocks
 *            2. MPI thread pops from queue and initiates blocking buffered send (bsend)
 *            3. MPI thread probes for data.  if FOC message found,
 *              a. buffer allocated and irecv initiated, with request pushed into recvInProgress queue.
 *              b. on completion of receive, decrement the FOC message count for the specified epoch.
 *                when 0 (received from all senders), an END message is inserted into receive queue.
 *            4. when FOC messages are popped from receive queue, receive thread unblocks control thread's flush call.
 *
 *          Rationale for NOT using MPI collective functions: see Rationales below.
 *
 *          For more detail, see Rationale and Design and Implementation point 2 below
 *
 *        D. Termination signal propagation and comm/receive thread termination
 *          Since we have multiple processes, and multiple threads queuing message for sent, receiving, and processing received messages,
 *          it is important to define how termination signals are propagated through the application.
 *
 *          The CommThread loop terminates when both sending and receiving are complete.
 *            a. sending is completed when finishCommunication has been called and all pending messages are sent,
 *               and all in-progress send requests are completed.
 *            b. receiving is completed when no Application Termination FOC messages (tag == CONTROL_TAG, the last control messages)
 *                are left to receive.  At init, we set the number of Application Termination FOC messages
 *                to the communication size, which are only decremented after finishCommunication is called.
 *
 *          The Receive Thread terminates when receiving is completed and there are no pending received messages to process
 *            a. receiving is completed according to criteria above (b in previous paragraph).
 *                A single Application Termination FOC message would then be queued for processing.
 *            b. Queue for received messages that are pending processing is exhausted.
 *
 *
 *        Rationales
 *          1. Why do we need epoch Ids?
 *              Epoch ids allows the receiver to group all FOC messages with matching tag and epoch from different sources
 *              together.  It also ensure that a receiver gets EXACTLY ONE FOC message from each source during a epoch.
 *              Thus it helps to separate and preserve order of collective calls.
 *
 *              This is particularly important when different MPI processses may be sending FOC messages at different rates.
 *              For example, without epoch id, and using number of FOC messages received == number of senders as flush unblocking
 *              criteria, we would encounter the following problem:  Process A, B, and C generate 0, 1, and 2
 *              flushes for tag X.  B and C, listening for FOC messages with tag X, will receive 3 FOC messages
 *              with tag X, thus unblocked from flush, but they never received messages from A. A, when it finally enters flush, will
 *              have 4 FOC messages with tag X.  If count of FOC message received were reset at this point, subsequent Flush could
 *              be waiting for a FOC message that has already been processed in the last Flush, resulting in deadlock.
 *
 *              An INEFFICIENT alternative is to count the FOC messages per tag from each sender, but then each process
 *              would need O(m*p) memory (m = number of tags, p = number of processes) and O(p^2) time (p FOC messages,
 *              each FOC message with tag X received results in checking an array of size p for possible completion of a flush)
 *
 *              The final design is to use epoch.  For each epoch id and tag id, we count down the number of FOC messages
 *              with that epoch and tag, until the count reaches 0, at which time the flush for that epoch completes.
 *
 *              While this ensures collectiveness of flush call, it does not allow MPI processes to send FOC messages out of order.
 *              If process A flushes tag 1 then tag 2, and process B flushes Tag 2 then Tag 1, because they each locally enter
 *              a blocking wait for the flush operation to complete, the application will deadlock.
 *              example:
 *                proc 1              proc 2
 *                  tag   1 2 1 2         tag   1 2 2 1
 *                  epoch 0 1 2 3         epoch 0 1 2 3
 *              Note that this is NOT different than standard MPI behavior for point-to-point or collective operations.
 *
 *
 *          2. why not use MPI collectives?
 *            1. collective functions called in MPI comm thread needs to occur AFTER
 *                comm thread have cleared send queue, all pending send and receive requests,
 *                and receive threads have processed all received data messages - inter-thread coordination required.
 *            2. a slow process may post send AFTER a fast process already entered collective function call,
 *                resulting in data messages received out of order, likely creating deadlock (as slow process
 *                is waiting for receive before calling collective function) - inter-process coordination required.
 *            The inter-process coordination would require some marker to indicate "last message"
 *              prior synchronization, which is the exact design we have above, without needing MPI collective functions.
 *            In addition, by using Point-To-Point communication, the FOC messages are enqueued like other messages,
 *              so no explicit "wait until queue cleared" is required, thus reducing idle time.
 *
 *        Usage
 *          Control thread instantiates CommunicationLayer with MPI communicator
 *          Control thread addReceiveCallbacks to CommLayer
 *          Control thread calls initCommunication()
 *
 *          in parallel
 *            compute threads call sendMessage(...)
 *
 *          Control thread call flush(tag)
 *
 *          in parallel
 *            compute threads call sendMessage(...)
 *
 *          Control thread call flush(tag)
 *
 *          ...
 *          (internally CommLayer's receive threads call the callbacks.)
 *          ...
 *
 *          Control thread call finish(tag)
 *
 *          control thread call finishCommunication()
 *
 *          Control thread call finalize (TO MAKE SURE ALL THREADS ARE FINISHED)
 *
 * TODO - replace uint8_t by typedef
 *
 */
template<bool ThreadLocal = false>
class CommunicationLayer
{


protected:
   /// alias MessageBuffersType to Use the thread safe version of the SendMessageBuffers
   using MessageBuffersType = typename std::conditional<ThreadLocal,
       SendMessageBuffers<bliss::concurrent::LockType::SPINLOCK, bliss::concurrent::LockType::NONE, 8192>,
       SendMessageBuffers<bliss::concurrent::LockType::SPINLOCK, bliss::concurrent::LockType::LOCKFREE, 8192> >::type;

   /// alias BufferPoolType to MessageBuffersType's
   using BufferPoolType = typename MessageBuffersType::BufferPoolType;

   /// alias BufferPtrType to MessageBuffersType's
   using BufferPtrType = typename MessageBuffersType::BufferType*;

    //==== Message type aliases for convenience.
   using SendDataElementType = typename bliss::io::DataMessageToSend<BufferPtrType>;


   // ==== send comm thread class.  for organization.
   // TODO: group the code for comm thread
   template <typename BufferPtrType>
   class CommThread
   {
     protected:




       CommThread() = delete;


       /// The MPI Communicator object for this communication layer
       MPI_Comm comm;

       CommunicationLayer& commLayer;


       /// Atomic status variable: set to true if `finishing` and if all sends are
       /// completed.
       bool sendDone;

       /// Atomic status variable: set to true if `finishing` and if all receives
       /// are completed.
       bool recvDone;


       /// Queue of pending MPI send operations
       std::deque<std::pair<MPI_Request, std::unique_ptr<MPIMessage> > > sendInProgress;

       // pending mpi messages.  also holds local messages (send to self) between send thread and recv thread.
       //   (2 producers, 1 consumer) thread.
       /// Queue of pending MPI receive operations
       //bliss::concurrent::ThreadSafeQueue<std::pair<MPI_Request, std::unique_ptr<MPIMessage> > > recvInProgress;
       std::deque<std::pair<MPI_Request, std::unique_ptr<MPIMessage> > > recvInProgress;

       std::thread td;
       int commRank;
       int commSize;

     public:



       CommThread(const MPI_Comm& communicator, CommunicationLayer & comm_layer) :
         comm(communicator), commLayer(comm_layer),
         sendDone(false),
         recvDone(false),
         sendInProgress(),
         recvInProgress(),
         td(), commRank(0), commSize(1)
       {
         MPI_Comm_size(comm, &commSize);
         MPI_Comm_rank(comm, &commRank);
       };

       virtual ~CommThread() {}

       void start() {

         if (!td.joinable()) {

           //===== initialize the mpi buffer for control messaging, for MPI_Bsend
           int mpiBufSize = 0;
           // arbitrary, 4X commSize, each has 2 ints, one for tag, one for epoch id,.
           MPI_Pack_size(commSize * 4, MPI_LONG, comm, &mpiBufSize);
           mpiBufSize += commSize * 4 * MPI_BSEND_OVERHEAD;
           char* mpiBuf = (char*)malloc(mpiBufSize);
           MPI_Buffer_attach(mpiBuf, mpiBufSize);

           td = std::move(std::thread(&bliss::io::CommunicationLayer<ThreadLocal>::CommThread<BufferPtrType>::run, this));
         } // else already started the thread.
       }

       void finish() {
         if (td.joinable()) {
           td.join();

           DEBUGF("C CommThread finished, thread joined.  about to detach mpi buffer.");

           // detach the buffer for Bsend.
           int mpiBufSize;
           char* mpiBuf;
           MPI_Buffer_detach(&mpiBuf, &mpiBufSize);
           free(mpiBuf);
         } // else already joined.
       }

     protected:


       /**
        * @brief The function for the dedicated communicator thread.
        * @details  loops until all sending and all receiving are done.
        *    these are atomic variables since we have multiple threads.
        *
        *    completes pending send and recv requests, then receive any new and send any queued messages.
        *
        * @note  There should be only 1 thread calling this function.
        */
       void run()
       {
         DEBUGF("C THREAD STARTED:  send comm-thread on %d", commRank);

         // TODO: use thread lock mutex and cond var to help reduce load.

         bool worked = false;
         // while there's still work to be done:
         while (!sendDone || !recvDone)
         {
           worked = false;
           // first clean up finished operations
           worked |= finishSends();
           worked |= finishReceives();

           // start pending sends
           worked |= tryStartSend();

           // start pending recvs
           worked |= tryStartReceive();

           //if (!worked) _mm_pause();

         }
         DEBUGF("C THREAD FINISHED:  send comm-thread on %d", commRank);
       }




       /**
        * @brief Takes queued messages and initiates MPI_ISends for them.
        *
        * @throw bliss::io::IOException
        */
       bool tryStartSend() throw (bliss::io::IOException)
       {
         // quit if no more sends are to be expected
         if (sendDone) return false;

         //DEBUGF("rank %d sendDone? %s, finishing %s sendqueue %ld sendInProgress %ld", commRank, (sendDone ? "true":"false"), (finishing.load() ? "true": "false"), commLayer.sendQueue.getSize(), sendInProgress.size());



         // try to get the send element
         bool suc;
         std::unique_ptr<MPIMessage> ptr;
         std::tie(suc, ptr) = std::move(commLayer.sendQueue.tryPop());  // type: std::pair<bool, std::unique_ptr<MPIMessage>>
         if (!suc) {  // no valid entry in the queue
           return false;
         }
         // else there is a valid entry from sendQueue
         assert(ptr);

         bool worked = false;

         // second is a pointer to ControlMessage
         if (ptr->tag == CONTROL_TAG) {
           // if control message,

           // ControlMessage ownership is maintained by el.
           ControlMessage* se = dynamic_cast<ControlMessage*>(ptr.get());  // MPIMessage*
           TaggedEpoch te = se->tagged_epoch;

           DEBUGF("C SEND %d -> %d, termination signal for tag %d epoch %u", commRank, se->rank, getTagFromTaggedEpoch(te), getEpochFromTaggedEpoch(te));

           // termination message for this tag and destination
           if (se->rank == commRank) {
             // local, directly handle by creating an byte array and directly
             // insert into the recvInProgress (needed by the receiver decrement
             // logic in "finishReceive", so can't put into receive queue)
             MPI_Request req = MPI_REQUEST_NULL;
//              uint8_t *array = new uint8_t[sizeof(TaggedEpoch)];
//              memcpy(array, &(te), sizeof(TaggedEpoch));



             // now move ControlMessage ownership to recvInProgress
             auto pair = std::make_pair(std::move(req),
                                        std::move(ptr));
             assert(ptr == nullptr);
             assert(pair.second != nullptr);

             recvInProgress.push_back(std::move(pair));
             assert(pair.second.get() == nullptr);
             assert(recvInProgress.back().second.get() != nullptr);


             //DEBUGF("C rank %d tag %d epoch %ld local send control message to rank %d", commRank, getTagFromTaggedEpoch(te), getEpochFromTaggedEpoch(te), commRank);
           } else {


//               remote control message.  send a terminating message with tag CONTROL_TAG
//               payload is the message type and epoch.  Message Ordering is guaranteed by MPI.
//               Bsend to allow use of preallocated buffer, so don't have to clean up allocated messages.
             MPI_Bsend(&(te), 1, MPI_LONG, se->rank, CONTROL_TAG, comm);


             //DEBUGF("C rank %d tag %d epoch %ld remote send control message to rank %d", commRank, getTagFromTaggedEpoch(te), getEpochFromTaggedEpoch(te), se->rank);
           }

           worked = true;
         } else {
           // data message.

           SendDataElementType* se = dynamic_cast<SendDataElementType*>(ptr.get());  // MPIMessage*

           // get message data and it's size
           uint8_t* data = se->ptr->operator uint8_t*();  // BufferPtrType then getData
           size_t count = se->ptr->getSize();

           if (count > 0) {

             if (se->rank == commRank) {
               // local, directly handle by creating an output object and directly
               // insert into the recv queue (thread safe)

               // since the send buffer memory is managed by Buffer, and the receiveMessage expects to manage memory as well, need to copy.
               std::unique_ptr<uint8_t[]> array(new uint8_t[count]);
               memcpy(array.get(), data, count);

               // pointer here to allow dynamic cast.
               std::unique_ptr<DataMessageReceived> dmr(new DataMessageReceived(std::move(array), count, se->tag, commRank));


               // put into recvInProgress queue instead of recvQueue to minimize out of order (early) receive.
               MPI_Request req = MPI_REQUEST_NULL;

               auto pair = std::make_pair(std::move(req), std::move(dmr));
               assert(dmr == nullptr);
               assert(pair.second != nullptr);

               recvInProgress.push_back(std::move(pair));
               assert(pair.second.get() == nullptr);

               assert(recvInProgress.back().second.get() != nullptr);

               // finished inserting directly to local RecvInProgress.  release the buffer

               // TODO:  don't release the buffer for local transmit.  do it after callback thread is done with it.
               commLayer.getTagInfo(se->tag).getBuffer()->releaseBuffer(std::move(se->ptr));
             } else {


               // remote: initiate async MPI message
               MPI_Request req;
               MPI_Isend(data, count, MPI_UNSIGNED_CHAR, se->rank, se->tag, comm, &req);
<<<<<<< HEAD
=======

               auto pair = std::make_pair(std::move(req), std::move(ptr));
               assert(ptr.get() == nullptr);
>>>>>>> 70c3c540

               assert(pair.second.get() != nullptr);

               sendInProgress.push_back(std::move(pair));
               assert(pair.second.get() == nullptr);

               assert(sendInProgress.back().second.get() != nullptr);

             }
//            } else {
//              WARNINGF("C WARNING: NOT SEND %d -> %d: 0 byte message for tag %d, ptr = %d.", commRank, se->rank, se->tag, se->bufferId);
             worked = true;
           }

         }
         return worked;
       }



       /**
        * @brief Initiates async MPI receives.
        */
       bool tryStartReceive()
       {

         // if no more are expected, then done
         if (recvDone) return false;

         // probe for messages
         int hasMessage = 0;
         MPI_Status status;

         if (commSize > 1)
           MPI_Iprobe(MPI_ANY_SOURCE, MPI_ANY_TAG, comm, &hasMessage, &status);

         // if have message to receive,
         if (hasMessage > 0) {
           // get some message details
           int src = status.MPI_SOURCE;
           int tag = status.MPI_TAG;
           int received_count;
           MPI_Request req;


           // receive the message data bytes into a vector of bytes
           if (tag == CONTROL_TAG) {  // control messages
             MPI_Get_count(&status, MPI_LONG, &received_count);
             assert(received_count == 1);

             std::unique_ptr<ControlMessage> msg(new ControlMessage(CONTROL_TAGGED_EPOCH, src));

             // receive data or FOC messages.  use finishReceive to handle the
             // FOC messages and count decrement

             MPI_Irecv(&(msg->tagged_epoch), received_count, MPI_LONG, src, tag, comm, &req);

             //DEBUGF("R RECV %d -> %d, termination signal", src, commRank);

             // insert into the received InProgress queue.
             auto pair = std::make_pair(std::move(req), std::move(msg));
             assert(msg.get() == nullptr);
             assert(pair.second.get() != nullptr);

             recvInProgress.push_back(std::move(pair));
             assert(pair.second.get() == nullptr);
             assert(recvInProgress.back().second.get() != nullptr);


           } else {  // data messages
             MPI_Get_count(&status, MPI_UNSIGNED_CHAR, &received_count);

             // have to receive even if count is 0.
             uint8_t* msg_data = (received_count == 0) ? nullptr : new uint8_t[received_count];
             std::unique_ptr<DataMessageReceived> msg(new DataMessageReceived(msg_data, received_count, tag, src));
             // owner of msg-data is now msg.


             MPI_Irecv(msg_data, received_count, MPI_UNSIGNED_CHAR, src, tag, comm, &req);


             auto pair = std::make_pair(std::move(req), std::move(msg));
             assert(msg.get() == nullptr);
             assert(pair.second.get() != nullptr);

             // insert into the received InProgress queue.
             recvInProgress.push_back(std::move(pair));

             assert(pair.second.get() == nullptr);
             assert(recvInProgress.back().second.get() != nullptr);

           }
           return true;
         }
         else return false;
       }


       /**
        * @brief Finishes pending MPI_Send requests.  stops at first unfinished request, left unfinished requests finish in next iteration's call.
        */
       bool finishSends()
       {
         // no more messages to send or being sent, so done.
         if (sendDone) return false;

         int mpi_finished = 0;

         bool worked = false;
         // while there is some in progress MPI_send requests,
         while(!sendInProgress.empty())
         {
           // get the first request to check - ONLY 1 THREAD CHECKING sendInProgress.
           assert(sendInProgress.front().second != nullptr);


           // check if MPI request has completed.
           if (sendInProgress.front().first == MPI_REQUEST_NULL) {
             // this is a control message since it has no "request".
             mpi_finished = 1;
           } else {
             // has request.  check for finished
             MPI_Test(&(sendInProgress.front().first), &mpi_finished, MPI_STATUS_IGNORE);
           }

           // if finished, then clean up.
           if (mpi_finished)
           {
             // if there is a buffer, then release it.
             if (sendInProgress.front().second->tag != CONTROL_TAG) {
               SendDataElementType* msg = dynamic_cast<SendDataElementType*>(sendInProgress.front().second.get());
               if (msg->ptr) {
                 // cleanup, i.e., release the buffer back into the pool
                 commLayer.getTagInfo(msg->tag).getBuffer()->releaseBuffer(std::move(msg->ptr));
               }
             }  // control tag, and mpi send finished, so nothing to clean up.


             // remove the entry from the in-progress queue.  object destruction will clean up data associated with tthe pointer.
             sendInProgress.pop_front();

             worked = true;
           }
           else
           {
             // the head of the queue is not finished, so break and get it later.
             //DEBUGF("not done sending!");
             break;
           }
         }

         // all sending is done when "finishing" is set, and no more messages are pending send,
         // and no messages are being sent.
         //if (finishing.load() && sendQueue.isEmpty() && sendInProgress.empty()) {
         if (!commLayer.sendQueue.canPop() && sendInProgress.empty()) {
           // not using sendAccept as check - sendAccept is cleared BEFORE the last
           // tag end messages starts to be sent, and definitely before the app end
           // message starts to be sent so sendDone may be set to true too early,
           // and elements for the last tag, or tag 0 (termination) may be added to
           // the sendQueue or sendInProfess queue after the empty check here.
           sendDone = true;
           //
           //commLayer.sendQueue.disablePush();
         }
         return worked;
       }


       /**
        * @brief Finishes pending receive requests.
        * @details   if control message, count down from the total number of possible senders for an epoch
        *            when reaching 0, then enqueue 1 control message for callback handling to process
        *
        *            if data message, then enqueue for callback handling to process.
        *
        *
        * @throw bliss::io::IOException
        */
       bool finishReceives() throw (bliss::io::IOException)
       {

         // no more to receive or pending receive requests, so don.
         if (recvDone) return false;

         int mpi_finished = 0;

         bool worked = false;

         // if there are pending receive requests
         while(!recvInProgress.empty())
         {
           assert(recvInProgress.front().second.get() != nullptr);


           // check if MPI request has completed.      if (tptr->)

           if (recvInProgress.front().first == MPI_REQUEST_NULL) {  // locla message
             // this is a control message since it has no "request".
             mpi_finished = 1;
           } else {
             // has request.  check for finished
             MPI_Test(&(recvInProgress.front().first), &mpi_finished, MPI_STATUS_IGNORE);
           }


           // if finished, then clean up.
           if (mpi_finished)
           {
             // finished request, so enqueue the message for processing.

             // get the request
             auto front = std::move(recvInProgress.front());
             // remove pending receive element
             recvInProgress.pop_front();


             // if it's a control message, then need to count down
             if (front.second.get()->tag == CONTROL_TAG)  {

               // get the control message
               ControlMessage* msg = dynamic_cast<ControlMessage*>(front.second.get());
               TaggedEpoch te = msg->tagged_epoch;

               MessageInfo& taginfo = commLayer.getTagInfo(getTagFromTaggedEpoch(te));


//                DEBUGF("C rank %d received control message for tag %d epoch %ld.  recvRemaining has %ld tags", commRank, tag, epoch, recvRemaining.size());

               //==== handle case where local process is not yet listening for tagged epoch.
               // if this process is not yet waiting for this epoch, that means it has not flushed or finished that tag,
               // then we need to push this message back into recvInProgress.
               // need to construct a new message with a NULL request.
               // then skip over the remaining of this branch and leave the message in recvInProgress.
               if (!taginfo.isEpochPresent(te)) {
                 //if (iters %100 == 0) WARNINGF("WARN: RANK %d not yet waiting for control message tag %d epoch %ld.  cycle through again.", commRank, te.tag, te.epoch);

                 front.first = MPI_REQUEST_NULL;
                 assert(front.second.get() != nullptr);
                 recvInProgress.push_back(std::move(front));
                 assert(front.second.get() == nullptr);
                 assert(recvInProgress.back().second.get() != nullptr);

                 break;  // gives the worker threads a chance to call sendControlMessagesAndWait

                 // this delays the processing, which hopefully does not create deadlock.
                 // Better for worker thread to wait via  sendControlMessagesAndWait, instead
                 // of comm thread waiting for the taggedepoch to become present.
               }


               //== now decrement the count of control messages for a epoch
//                DEBUGF("C RECV PRE rank %d receiving END signal tag %d epoch %ld from %d, recvRemaining size: %ld",
//                     commRank, te.tag, te.epoch, front.second->rank, commLayer.ctrlMsgRemainingForEpoch.size());
               TaggedEpoch v = taginfo.countdownEpoch(te);
//                DEBUGF("C RECV rank %d receiving END signal tag %d epoch %ld from %d, num senders remaining is %d",
//                     commRank, te.tag, te.epoch, front.second->rank, commLayer.ctrlMsgRemainingForEpoch.at(te));


               //== if after decrement the count is 0 for the ep,
               if (v == 0) {

                 //DEBUGF("ALL END received for tag %d, pushing to recv queue", front.second.tag);


                 // and enqueue ONE FOC message for this tag to be handled by callback.  (reduction from commSize to 1)
                 if (!commLayer.recvQueue.waitAndPush(std::move(front.second)).first) {
                   throw bliss::io::IOException("C ERROR: recvQueue is not accepting new receivedMessage due to disablePush");
                 }

               } else if (v < 0) {
                 // count decremented to negative.  should not happen.  throw exception.

                 std::stringstream ss;
                 ss << "R ERROR: number of remaining receivers for tag " << getTagFromTaggedEpoch(te) << " epoch " << (getEpochFromTaggedEpoch(te)) << " is now NEGATIVE";
                 throw bliss::io::IOException(ss.str());
               }

               worked = true;


             } else {  // data message

               //==== Data message.  add the received messages into the recvQueue
               if (!commLayer.recvQueue.waitAndPush(std::move(front.second)).first) {
                 throw bliss::io::IOException("C ERROR: recvQueue is not accepting new receivedMessage due to disablePush");
               }
             }
           }
           else
           {  // mpi message is not finished yet.

             // the recv request is not done, so stop and wait for the next cycle.
             break;
           }
         } // end while loop for processing recvInProgress.

         //== see if we are done with all pending receives and all Application Termination FOC messages are received.
         if (commLayer.activeEpochCount.load(std::memory_order_acquire) == 0) { //&& !recvInProgress.canPop()) {
           // if completely done, epoch=CONTROL_TAGGED_EPOCH would have been erased from recvRemaining.
           recvDone = true;
           commLayer.recvQueue.disablePush();
         }

         return worked;
       }

   };



    // callback thread,  for organization.
    // TODO: group the code for callback thread.
    class CallbackThread
    {

      public:
        CallbackThread(CommunicationLayer& _comm_layer) :
          commLayer(_comm_layer), callbackFunctions(),
          td() {

        };
        CallbackThread() = delete;

        virtual ~CallbackThread() {
          callbackFunctions.clear();
        }

        void start() {
          if (!td.joinable()) td = std::move(std::thread(&bliss::io::CommunicationLayer<ThreadLocal>::CallbackThread::run, this));
        }

        void finish() {
          if (td.joinable()) td.join();
        }

        /**
         * @brief Registers a callback function for the given message tag.
         * @details
         *      The registered callback function will be called for each received message
         *      of the given type (tag). A callback function has to be registered for each
         *      message type sent. Only one callback function can be registered for each
         *      tag, adding more than one results in a `invalid_argument` exception.
         *
         *      A callback function has the signature:
         *         void(uint8_t* msg, std::size_t count, int fromRank)
         *
         * @note  It is STRONGLY ENCOURAGED that the function be THREAD SAFE, as there may be
         *      more than 1 receive thread calling the functions.
         *
         * @param tag                 The message tag for which the callback function
         *                            is registered. Has to be > 0.
         * @param callbackFunction    The callback-function.
         *
         * @throw std::invalid_argument   If `tag <= 0` or if a callback function has
         *                                already been registered for the given tag.
         */
        void addReceiveCallback(int tag, std::function<void(uint8_t*, std::size_t, int)> callbackFunction) throw (std::invalid_argument)
        {

          // check for valid arguments
          assert(tag != CONTROL_TAG && tag >= 0);

          // one thread calls this at a time.
          std::unique_lock<std::recursive_mutex> lock(commLayer.mutex);

          if (callbackFunctions.count(tag) > 0) {
            lock.unlock();
            throw std::invalid_argument("M callback function already registered for given tag");
          }

          // add the callback function to a lookup table
          callbackFunctions[tag] = callbackFunction;
          lock.unlock();
        }

      protected:
        /// parent (containing) class for this thread.
        CommunicationLayer& commLayer;

        /// Registry of callback functions, mapped to by the associated tags
        std::unordered_map<int, std::function<void(uint8_t*, std::size_t, int)> > callbackFunctions;

        /// std::thread object for the dedicated callback-handler thread
        std::thread td;

        /**
         * @brief The function for the dedicated callback-handler thread.
         * @details   loops until all received messages in queue are processed, and no more possibility of receiving messages.
         *
         *        Control messages are added in the queue if receiver has received that message from all senders, so it marks the
         *        completion of flush or finish or finishCommunication, which are unblocked.
         *
         *        Data messages are processed directly via callbacks according to the message type (in tag).
         *
         * @note  can have multiple instances of this.
         */
        void run()
        {
          DEBUGF("B THREAD STARTED:  callback-thread on %d", commLayer.commRank);


          // TODO: use thread lock mutex and cond var to help reduce load.


          // while there are messages to process, or we are still receiving
          while (commLayer.recvQueue.canPop() )  // same as !recvDone || !recvQueue.isEmpty()
          {
            // get next element from the queue, wait if none is available.
            // waitAndPop will exit out of wait when termination flag is set on the recvQueue
            bool succ;
            std::unique_ptr<MPIMessage> ptr;
            std::tie(succ, ptr) = std::move(commLayer.recvQueue.waitAndPop());
            if (!succ) {
              // no valid result, we must be done with receiving

              assert(!commLayer.recvQueue.canPush());
              break;
            }

            // get the message (data or control)
            if (!ptr) continue;

            // if the message is a control message (enqueued ONE into RecvQueue only after all control messages
            //  for a tag have been received.)
            if (ptr->tag == CONTROL_TAG) {   // Control message


              ControlMessage* msg = dynamic_cast<ControlMessage*>(ptr.get());

              if (!msg) continue;

              // get control message's target tag.
              TaggedEpoch te = msg->tagged_epoch;


              //===== and unblock the flush/finish/finishCommunication call.
              // getting to here means that all control messages for a tag have been received from all senders.
              // this means the local "sendControlMessages" has been called.  now, look at order of calls in waitForControlMessage
              //
              // main thread:  lock; flushing = notag->tag; flushing==tag?; cv_wait;
              // callback thread:  lock; flushing = tag->notag ? cv_notify_all : return message to front of queue
              // to ensure the flushing is modified by 1 thread at a time, and notify_all does not get interleaved to before wait,
              // lock is used to enclose the entire sequence on each thread.
              // also if callback thread's block is called before the main thread, we don't want to discard the control message - requeue.
              //auto lock = std::move(commLayer.ctrlMsgProperties.at(getTagFromTaggedEpoch(te)).lock());

              // if flushing is not tag, then some other tag is being processed, or flushing == notag.
              // if notag - this block is called before waitForControlMessages.  need to requeue
              // if some other tag (tag1), that means we received all tag2 messages in comm thread before receiving all tag1 messages
              // therefore recv thread is processing tag2 before tag1 control message.
              // if the delayed tag1 message is from remote process, and assume that process called sendControlMessages tag1 before tag2,
              //  then strict ordering of MPI messages is violated.
              // if the delayed tag1 message is from local process, because in mem message movement, tag1 is always before tag2.
              // so tag2 cannot come before tag1, provided that all MPI processes call sendControlMessage and waitForControlMessages in the same order
              //  including requirement that callers of sendControlMessage and waitForControlMessages reside in 1 thread only.

              // to deal with multiple threads that can use control messages, we'd need to have an array of "flushing" variables, array of mutices (sharing would render the threads serial),
              // and array of lock and condition variables (maybe)
              // also, it may be good to set "flushing" when first control message arrives.  perhaps recvRemaining is a good substitute.
              // finally, do we still need to have a UnPop function on the queue? - probably not.
              // even when multiple threads creating control messages, a tag can be handled by 1 thread at a time.

              // here only when all ctrlMsg for the tagged_epoch is complete.
              MessageInfo& taginfo = commLayer.getTagInfo(getTagFromTaggedEpoch(te));
              
              taginfo.releaseEpoch(te);
              //commLayer.finishEpoch(te);
              //DEBUGF("B Rank %d tag %d epoch %ld start waiting", commLayer.commRank, getTagFromTaggedEpoch(te), getEpochFromTaggedEpoch(te));


              // TODO: probably won't work - need multiple worker threads may call lock.  using recrusive is okay but condvar only unlock once.
              //commLayer.ctrlMsgProperties.at(getTagFromTaggedEpoch(te)).unlock(std::move(lock));

              // so unset 'flushing', and unblock flush() via condition variable.
              //commLayer.ctrlMsgProperties.at(getTagFromTaggedEpoch(te)).notifyAll();
              DEBUGF("B rank %d tag %d epoch %u notified all.", commLayer.commRank, getTagFromTaggedEpoch(te), getEpochFromTaggedEpoch(te));


            } else {

              DataMessageReceived* msg = dynamic_cast<DataMessageReceived*>(ptr.get());
              // data message.  process it.
              if (msg) (callbackFunctions[msg->tag])(msg->data.get(), msg->count, msg->rank);
              // delete [] msg.data;  using unique_ptr, don't need to delete msg data.
            }
            // clean up message data
          }
          DEBUGF("B THREAD FINISHED: callback-thread on %d", commLayer.commRank);
        }
    };


public:
    // TODO: leave only code for CommLayer public api

  /**
   * @brief Constructor for the CommLayer.
   * @details have to have the comm_size parameter since we can't get it during member variable initialization and recvQueue needs it.
   *
   * @param communicator    The MPI Communicator used in this communicator
   *                        layer.
   * @param comm_size       The size of the MPI Communicator.
   */
  CommunicationLayer (const MPI_Comm& communicator, const int comm_size, const int num_src_threads)
    : sendQueue(), recvQueue(),
      ctrlMsgProperties(1), activeEpochCount(0),
      commThread(communicator, *this), callbackThread(*this), numSrcThreads(num_src_threads), initialized(false)
  {
    // init communicator rank and size
    MPI_Comm_size(communicator, &commSize);
    assert(comm_size == commSize);
    MPI_Comm_rank(communicator, &commRank);

  }

  /**
   * @brief Destructor of the CommmunicationLayer.
   * @details Blocks till all threads are finished.
   * @note    If finish() was not called for all used tags, this will block forever.
   */
  virtual ~CommunicationLayer () {
    finalize();
  }

  /**
   * @brief waits for all threads to finish.  this provides a mechanism to ensure all communications
   *    are complete before subsequent MPI calls are made, such as MPI_FINALIZE.
   */
  void finalize() {
    assert(omp_get_num_threads() == 1);

    // only 1 thread does this.
//    std::unique_lock<std::recursive_mutex> lock(mutex);

    DEBUGF("M FINALIZING COMMLAYER");

    // TODO: check that we are finished in finishCommunication (turn off sendQueue asap)
	  finishCommunication();

	  // TODO: properly handle this part.
    // wait for both threads to quit
    commThread.finish();
    callbackThread.finish();

    // final cleanup
    if (!ctrlMsgProperties.empty()) {
      ERRORF("BUFFER was not cleared by finish Communication\n");
//      for (auto el : buffers) {
//        delete el.second.load();
//      }
      for (int i = ctrlMsgProperties.size() - 1; i >= 0; --i) {
        if( ctrlMsgProperties[i]) {
          delete ctrlMsgProperties[i];
          ctrlMsgProperties[i] = nullptr;
        }
      }
      ctrlMsgProperties.clear();
    }
  };


  /**
   * @brief Sends a message (raw bytes) to the given rank asynchronously.
   * @details
   *   Asynchronously sends the given message to the given rank with the given
   *   message tag. The message is buffered and batched before send. This function
   *   returns immediately after buffering, which does not guarantee that the
   *   message has been sent yet. Only calling `flush()` guarantees that all
   *   messages are sent, received, and processed before the function returns.
   *
   *   internally, if the buffer if full, it will be enqueued for asynchronous MPI send.
   *
   *   This function is THREAD SAFE
   *
   * @param data        A pointer to the data to be sent.
   * @param count       The number of bytes of the message.
   * @param dst_rank    The rank of the destination processor.
   * @param tag         The tag (type) of the message.
   */
  void sendMessage(const void* data, const std::size_t nbytes, const int dst_rank, const int tag)
  {
    //== don't send control tag.
    assert(tag != CONTROL_TAG && tag >= 0);
    assert(initialized.load());

    //check to see if sendQueue is still accepting (if not, then comm is finished)
    if (!sendQueue.canPush()) {
      throw std::logic_error("W sendMessage called after finishCommunication");
    }

    MessageInfo& taginfo = getTagInfo(tag);

    if (taginfo.isFinished()) {  //atomic, don't need to lock.
      throw std::invalid_argument("W invalid tag: tag is already FINISHED");
    }

    //== try to append the new data - repeat until successful.
    // along the way, if a full buffer's id is returned, queue it for sendQueue.
    bool suc;
    BufferPtrType ptr;
    std::shared_ptr<MessageBuffersType> tptr;

    // DEBUG ONLY
    int m = *((int*)data);
    if ((m / 1000) % 10 == 1) {
      if ((m % 1000 != commRank + 1) || (m / 100000 != dst_rank + 1)) ERRORF("ERROR: DEBUG: CommLayer send wrong message: %d -> %d, msg %d", commRank, dst_rank, m);
    }
    else {
      if ((m/100000 != commRank + 1) || (m % 1000 != dst_rank + 1)) ERRORF("ERROR: DEBUG: CommLayer send wrong message: %d -> %d, msg %d", commRank, dst_rank, m);
    }


    int i = 0;
    do {
      // try append.  append fails if there is no buffer or no room
      //std::shared_ptr<MessageBuffersType> tptr = taginfo.getBuffer();
      //printf(" append:  ref count is %ld\n", buffers.at(tag).use_count());
      tptr = taginfo.getBuffer();
      std::tie(suc, ptr) = tptr->append(data, nbytes, dst_rank);
      ++i;

      //if (result.first != 0) printf("result = %d\n", result.first);

      if (ptr) {        // have a full buffer.  implies !result.first
        // verify that the buffer is not empty (may change because of threading)
        if (!(ptr->isEmpty())) {
          // have a non-empty buffer - put in send queue.
//        	DEBUGF("Rank %d has full buffer at %p.  enqueue for send.", commRank, result.second);
          std::unique_ptr<SendDataElementType> msg(new SendDataElementType(std::move(ptr), tag, dst_rank));

//          if (sendQueue.isFull()) fprintf(stderr, "Rank %d sendQueue is full for data msgs\n", commRank);

          if (!sendQueue.waitAndPush(std::move(msg)).first) {
            ERROR("W ERROR: sendQueue is not accepting new SendQueueElementType due to disablePush");
            throw bliss::io::IOException("W ERROR: sendQueue is not accepting new SendQueueElementType due to disablePush");
          } // else successfully pushed into sendQueue.
        }  // else empty buffer

      } // else don't have a full buffer.

      // repeat until success;
    } while (!suc);


    if (i > 200) {  // majority is small.
      WARNINGF("NOTICE: insert took %d iterations: data %p, size %lu, target %d, tag %d, workers %d", i, data, nbytes, dst_rank, tag, omp_get_num_threads());
    }


  }


  /**
   * @brief Registers a callback function for the given message tag.
   * @details
   *      The registered callback function will be called for each received message
   *      of the given type (tag). A callback function has to be registered for each
   *      message type sent. Only one callback function can be registered for each
   *      tag, adding more than one results in a `invalid_argument` exception.
   *
   *      A callback function has the signature:
   *         void(uint8_t* msg, std::size_t count, int fromRank)
   *
   * @note  It is STRONGLY ENCOURAGED that the function be THREAD SAFE, as there may be
   *      more than 1 receive thread calling the functions.
   *
   * @param tag                 The message tag for which the callback function
   *                            is registered. Has to be > 0.
   * @param callbackFunction    The callback-function.
   *
   * @throw std::invalid_argument   If `tag <= 0` or if a callback function has
   *                                already been registered for the given tag.
   */
  void addReceiveCallback(int tag, std::function<void(uint8_t*, std::size_t, int)> callbackFunction) throw (std::invalid_argument)
  {
    assert(omp_get_num_threads() == 1);
    // check for valid arguments
    assert(tag != CONTROL_TAG && tag >= 0);

    // single thread calls this at a time.
    std::unique_lock<std::recursive_mutex> lock(mutex);

    //=======  reigster the tag.

    //== if there isn't already a tag listed, add the MessageBuffers for that tag.
    // multiple threads may call this.
//    if (ctrlMsgProperties.count(tag) == 0) {
    if (ctrlMsgProperties.size() <= tag) {
      ctrlMsgProperties.resize(2 * tag);
    }

      // create new message buffer and set it.
      ctrlMsgProperties[tag] = new MessageInfo(tag,
                                               std::shared_ptr<MessageBuffersType>(new MessageBuffersType(commSize, numSrcThreads)),
                                               commSize);

      callbackThread.addReceiveCallback(tag, callbackFunction);
//    }

    // now tell the callback thread to register the callbacks.
    lock.unlock();   // can unlock after this call because we are using recursive_mutex.

  }

  /**
   * @brief flushes the message buffers associated with a particular tag.  Blocks until completion
   * @details call by a single thread only. throws exception if another thread is flushing at the same time.
   *        This method sends all buffered messages with a particular tag to all target receivers.
   *        Then it sends a control message to all target receivers and blocks
   *        A process, on receiving control messages from all senders, unblocks the local flush function
   *
   *        The effect is that collective call to flush enforces that all received messages prior
   *        to the last control messages are processed before the flush call is completed.
   *
   *        Each call of this function increments a "epoch" id, which is sent as part of the control
   *        message to all receivers.  Receivers use the epoch id to ensure that one control message
   *        from each sender has been received.
   *
   * @param tag
   * @throw bliss::io::IOException
   */
  void flush(int tag) throw (bliss::io::IOException)
  {
    // multiple threads allowed

    // can only flush data tag.
    assert(tag != CONTROL_TAG && tag >= 0);
    assert(initialized.load());

    if (!sendQueue.canPush()) {
      throw std::logic_error("M ERROR flush called after finishCommunication");
    }

    // Mark tag as finished in the metadata.

    //== check to see if the target tag is still accepting
    MessageInfo& taginfo = getTagInfo(tag);

    if (taginfo.isFinished()) {
      throw std::invalid_argument("M ERROR tag not registered, or already finished. cannot FLUSH");
    }

    DEBUGF("M Rank %d,\t,\t,\t,\ttag %d\tFLUSH BUFFERS", commRank, tag);

    // flush all data buffers (put them into send queue)
    flushBuffers(tag);

    // send the control message - generates an unique epoch for the tag as well.  (also into the send queue, to maintain ordering)
    // wait till all control messages have been received (not using MPI_Barrier.  see Rationale.)
    DEBUGF("M Rank %d,\t,\t,\t,\ttag %d\tSEND CTRL MSGS", commRank, tag);
    sendControlMessagesAndWait(tag);
    DEBUGF("M Rank %d,\t,\t,\t,\ttag %d\tRECVED CTRL MSGS", commRank, tag);

  }

  /**
   * @brief stops accepting messages of a particular type and flushes existing messages.  Blocks until completion
   * @details call by a single thread only. throws exception if another thread is flushing at the same time.
   *
   *        This function follows the same logic as flush, (see flush documentation),
   *        except that it also sets the CommLayer NOT to accept messages of that type any further.
   *
   * @note  This does NOT send an application termination message
   *
   * @param tag
   * @throw bliss::io::IOException
   */
  void finish(int tag) throw (bliss::io::IOException)
  {

    assert(tag != CONTROL_TAG && tag >= 0);
    assert(initialized.load());

    if (!sendQueue.canPush()) {
      //throw std::logic_error("W finish called after finishCommunication");
      return;
    }

    // Mark tag as finished in the metadata.
    // TODO: see if we can change to no lock - at() throws exception, and finish() returns prev value.
    //== check to see if the target tag is still accepting
    MessageInfo& taginfo = getTagInfo(tag);

    if (taginfo.finish()) {  // internally using atomic exchange, so can check to see if already finished.
      // already finished.  return.
      return;
    }

    DEBUGF("M FINISH Rank %d tag %d", commRank, tag);

    // flush all buffers (put them into send queue)
    flushBuffers(tag);

    //// TODO: DEBUG: check if empty now


    // send the control message
    // wait till all control messages have been received (not using MPI_Barrier.  see Rationale.)
    DEBUGF("M FINISH Rank %d tag %d, waiting for control messages to complete", commRank, tag);
    sendControlMessagesAndWait(tag);
    DEBUGF("M FINISH Rank %d tag %d, finished wait for control messages", commRank, tag);


    deleteTagInfo(tag);
  }


  /**
   * @brief Initializes all communication and starts the communication and
   *        callback threads.
   *
   * @note Must be called before any other functions can be called.
   */
  void initCommunication()
  {
    assert(omp_get_num_threads() == 1);

    assert(!(initialized.load()));


    // one thread calls this
    if (!sendQueue.canPush()) {
      throw std::logic_error("W initCommunication called after finishCommunication");
    }

    std::unique_lock<std::recursive_mutex> lock(mutex);

//    if (ctrlMsgProperties.count(CONTROL_TAG) > 0) {
//      lock.unlock();
//      throw std::logic_error("W initCommunication called multiple times");
//      //return;
//    }

    assert(ctrlMsgProperties.size() > 0);

    //== init with control_tag only.  only 1 thread uses this.
    ctrlMsgProperties[CONTROL_TAG] = new MessageInfo(CONTROL_TAG,
                                                                 std::shared_ptr<MessageBuffersType>(new MessageBuffersType(commSize, 1)),
                                                                 commSize);
    lock.unlock();


    getTagInfo(CONTROL_TAG).acquireEpoch();
    activeEpochCount.fetch_add(1, std::memory_order_release);

    // TODO: deal with where to put the std::threads.
    callbackThread.start();
    commThread.start();

    initialized.store(true);
  }


  /**
   * @brief stops accepting messages of all types and flushes all existing messages.  Blocks until completion
   * @details call by a single thread only. throws exception if another thread is flushing at the same time.
   *        This method follows the same logic as "finish", but for all message types
   *
   *        At the end, sends an application termination control message.
   *
   * @param tag
   * @throw bliss::io::IOException
   */
  void finishCommunication() throw (bliss::io::IOException)
  {
    assert(omp_get_num_threads() == 1);

    if (!initialized.load()) return;
    DEBUGF("M FINISH COMM rank %d", commRank);


	  // already finishing.
    if (!sendQueue.canPush()) {
      return;
      //throw std::logic_error("W finishCommunication called after finishCommunication");
    }
    std::unique_lock<std::recursive_mutex> lock(mutex);  // not okay to use global mutex.

    // go through all tags and "finish" them, except for the final control tag.
//    std::vector<int> keys;   // get a list of keys, so we're not deleting from ctrlMsgProperties while iterating.
//    int key;
//    for (auto ctrlMsgIter = ctrlMsgProperties.begin(); ctrlMsgIter != ctrlMsgProperties.end(); ++ctrlMsgIter) {
//      key = ctrlMsgIter->first;
//      if (key != CONTROL_TAG && key >= 0) {
//         keys.push_back(key);
//      }
//    }
//    lock.unlock();
//    // now delete.
//	  for (int k : keys) {
//	    finish(k);
//    }
    for (int i = 0; i < ctrlMsgProperties.size(); ++i) {
      if (i != CONTROL_TAG && ctrlMsgProperties[i]) finish(i);
    }


    // send the control message for the final control tag.
    // wait till all control messages have been received (not using MPI_Barrier.  see Rationale.)
    DEBUGF("M FINISH COMM Rank %d tag %d, waiting for CONTROL messages to complete", commRank, CONTROL_TAG);
    // ctrlMsgProperties.at(CONTROL_TAG).finish();
    sendControlMessagesAndWait(CONTROL_TAG);  // only 1 control message needs to be sent.
    DEBUGF("M FINISH COMM Rank %d tag %d, finished wait for CONTROL messages", commRank, CONTROL_TAG);

    deleteTagInfo(CONTROL_TAG);

    initialized.store(false);
  }



  /**
   * @brief Returns the size of the MPI communicator.
   *
   * @return The number of processes that are part of the MPI communicator.
   */
  int getCommSize() const
  {
    return commSize;
  }

  /**
   * @brief Returns the rank of this process in the MPI communicator.
   *
   * @return The rank of this process.
   */
  int getCommRank() const
  {
    return commRank;
  }

protected:

  MessageTypeInfo<MessageBuffersType>& getTagInfo(int tag) throw (std::out_of_range) {
//    std::lock_guard<std::recursive_mutex> lock(mutex);
//    //== check to see if the target tag is still accepting
//    // modification to ctrlMsgProperties only at finish, and finishCommunications, both are after sendMessage
//    //  after sendControlMessageAndWait.  these should be single threaded, so we don't need a lock here.
//    //std::unique_lock<std::recursive_mutex> lock(mutex);

    if (ctrlMsgProperties[tag] == nullptr) {
      //lock.unlock();
      ERRORF("W ERROR: invalid tag: tag has not been registered %d", tag);
      throw std::out_of_range("W invalid tag: tag has not been registered");
    }
    return *(ctrlMsgProperties.at(tag));
  }
  void deleteTagInfo(int tag) throw (std::invalid_argument){
    std::lock_guard<std::recursive_mutex> lock(mutex);
    //== check to see if the target tag is still accepting
    // modification to ctrlMsgProperties only at finish, and finishCommunications, both are after sendMessage
    //  after sendControlMessageAndWait.  these should be single threaded, so we don't need a lock here.
    //std::unique_lock<std::recursive_mutex> lock(mutex);

    if (ctrlMsgProperties[tag] == nullptr) {
      //lock.unlock();
      throw std::invalid_argument("W invalid tag: tag has not been registered");
    }
    delete ctrlMsgProperties[tag];
    ctrlMsgProperties[tag] = nullptr;
  }

//  // TODO: convert to use try-catch of out-of-range exception.
//  bool isTagActive(int tag) {
//    // single threaded
//    std::unique_lock<std::recursive_mutex> lock(mutex);
//
//    return isTagActive(tag, lock);
//  }
//  bool isTagActive(int tag, std::unique_lock<std::recursive_mutex>& lock) {
//
//    //== check to see if the target tag is still accepting
//    if (ctrlMsgProperties.count(tag) == 0) {
//      throw std::invalid_argument("W invalid tag: tag has not been registered.");
//    }
//    return !(ctrlMsgProperties.at(tag).isFinished());
//  }

  /**
   * @brief Sends FOC message for the given tag to every MPI process
   *        Blocks till the flusing of the given tag is completed (i.e., all
   *        FOC messages have been received).
   *
   * @param tag     The MPI tag to end.
   * @throw bliss::io::IOException  If the sendQueue has been disabled.
   * @return bool indicating if control messages were successfully sent.
   */
  bool sendControlMessagesAndWait(int tag) throw (bliss::io::IOException)
  {
    assert(initialized.load());


    if (!sendQueue.canPush())
      throw bliss::io::IOException("M ERROR: sendControlMessagesAndWait already called with CONTROL_TAG");

    // *** TODO:  lock this part...
    MessageInfo& taginfo = getTagInfo(tag);

    // since each tag has unique epoch for each call to this function, we don't need global lock as much.
    TaggedEpoch te = CONTROL_TAGGED_EPOCH;
    if (tag != CONTROL_TAG) {
    	te = taginfo.acquireEpoch();
			activeEpochCount.fetch_add(1, std::memory_order_release);
		}

    // should be only 1 thread executing this code below with the provided tag-epoch.

    for (int i = 0; i < getCommSize(); ++i) {
      // send end tags in circular fashion, send tag to self last
      int target_rank = (i + getCommRank() + 1) % getCommSize();

      //DEBUGF("M Rank %d sendEndTags %d epoch %d target_rank = %d ", commRank, te.tag, te.epoch, target_rank );

      // send the end message for this tag.
      std::unique_ptr<ControlMessage> msg(new ControlMessage(te, target_rank));


     // if (sendQueue.isFull()) fprintf(stderr, "Rank %d sendQueue is full for control msgs\n", commRank);
      if (!sendQueue.waitAndPush(std::move(msg)).first) {
        //ctrlMsgProperties.at(tag).unlock();
        throw bliss::io::IOException("M ERROR: sendQueue is not accepting new SendQueueElementType due to disablePush");
      }
    }


    // if we are sending the control tag, then afterward we are done.  mixed CONTROL_TAG and others could cause sendQueue to be prematurely disabled.
    if (tag == CONTROL_TAG)
      sendQueue.disablePush();
//    ctrlMsgProperties.at(tag).unlock();


    //============= now wait.
    DEBUGF("M PRE WAIT Rank %d Waiting for tag %d epoch %u, currently flushing", commRank, getTagFromTaggedEpoch(te), getEpochFromTaggedEpoch(te));
    taginfo.waitForEpochRelease(te);
    activeEpochCount.fetch_sub(1, std::memory_order_release);
    DEBUGF("M END WAIT Rank %d Waiting for tag %d epoch %u, currently flushing", commRank, getTagFromTaggedEpoch(te), getEpochFromTaggedEpoch(te));
    // then clean up.

    /////////////// DEBUGGING
    if (recvQueue.getSize() > 0) {
      WARNINGF("finished waiting for tag %d but recvQueue is not empty - there may be additional messages to be processed. size of recv queue %lu, send queue %lu.\n", tag, recvQueue.getSize(), sendQueue.getSize());
    }
    // TODO: buffers.at(tag) will be flushed, but buffers.at(response tag) will need to wait until all responses are flushed.
    // TODO: ALSO, using BSend instead of iSend MAY cause message ordering issues?

    DEBUGF("M Rank %d received all END message for TAG %d, epoch = %u", commRank, getTagFromTaggedEpoch(te), getEpochFromTaggedEpoch(te));
    return true;
  }


  /**
   * @brief Flushes all data buffers for message tag `tag`.
   * @details All pending/buffered messages of type `tag` will be send out.
   *    enqueues data buffers to be sent, but enqueuing the buffer's id, if buffer is not empty.
   *
   * @param tag The message tag, whose messages are flushed.
   * @throw bliss::io::IOException
   */
  void flushBuffers(int tag) throw (bliss::io::IOException)
  {
    assert(initialized.load());

    if (!sendQueue.canPush()) {
      throw std::logic_error("W cannot flush buffer: cannot push to sendQueue.");
    }

    MessageInfo& taginfo = getTagInfo(tag);

    //ctrlMsgProperties.at(tag).lock();

    for (int i = 0; i < commSize; ++i) {
      // flush buffers in a circular fashion, starting with the next neighbor
      int target_rank = (i + getCommRank() + 1) % getCommSize();

      auto ptrs = taginfo.getBuffer()->flushBufferForRank(target_rank);  // returns vector of buffer pointers
      // flush/send all remaining non-empty buffers
      for (auto bufPtr : ptrs) {
        if ((bufPtr) && !(bufPtr->isEmpty())) {
          std::unique_ptr<SendDataElementType> msg(new SendDataElementType(std::move(bufPtr), tag, target_rank));

  //        if (sendQueue.isFull()) fprintf(stderr, "Rank %d sendQueue is full for flushBuffers\n", commRank);

          if (!sendQueue.waitAndPush(std::move(msg)).first) {
  //          ctrlMsgProperties.at(tag).unlock();
            throw bliss::io::IOException("M ERROR: sendQueue is not accepting new SendQueueElementType due to disablePush");
          }
        }
      }
      ptrs.clear();
    }

//    ctrlMsgProperties.at(tag).unlock();
  }





protected:
/******************************************************************************
 *                           Protected member fields                            *
 ******************************************************************************/


  /* Thread-safe queues for posting sends and getting received messages,
   * these are used as communication medium between the comm-thread and the
   * (potetially multiple) producer threads for the sends; and the comm-thread
   * and the callback handler thread for the receives
   */

  /// Mutex for adding/removing from local arrays and maps.
  mutable std::recursive_mutex mutex;

  /// atomic variable indicating if the CommLayer has been finalized (all communications are completed, ready for destruction.)
//  std::atomic<bool> finalized;


  // Outbound message data structure, Multiple-Producer-Single-Consumer queue
  // consumed by the internal MPI-comm-thread, produced from worker threads
  /// message queue between sendMessage calling threads (src) and comm-thread
  /// (sink)
  bliss::concurrent::ThreadSafeQueue<std::unique_ptr<MPIMessage> > sendQueue;

  // Inbound message data structure, Single-Producer-Multiple-Consumer queue
  // produced by the internal MPI-comm-thread, consumed by one or more callback threads
  /// message queue between comm thread (src) and callback thread (sink)
  bliss::concurrent::ThreadSafeQueue<std::unique_ptr<MPIMessage> > recvQueue;


  /* information per message tag */



  /**
   *  Message buffers per message tag (maps each tag to a set of buffers, one buffer for each target rank)
   *  only destroyed at the end, after all sends are done.
   *
   *  require mutex
   */
  //std::unordered_map<int, std::shared_ptr<MessageBuffersType> > buffers;


  using MessageInfo = bliss::io::MessageTypeInfo<MessageBuffersType>;
  /**
   *  map between tag and MessageTypeInfo<MessageBuffersType>, which contains info about next epoch id,
   *  mutex, and condition variables.  Also has flag to indicate if tag is "finished"
   *
   *  use the flag instead of deleting the MessageTypeInfo because it's easier for other threads to check the flag.
   *
   *  Ensures that during sendControlMessageAndWait, a single thread is changing the condition for the wait.
   *
   *  require mutex.
   */
  std::vector< MessageInfo* > ctrlMsgProperties;

  // total count of active epochs.
  std::atomic<int> activeEpochCount;

  // each tag-epoch pair has a count, so each MPI process can check to see how many from that epoch is still remaining.
  /// Per tag: number of processes that haven't sent the END-TAG message yet.  unordered_map requires locking.  stored in MessageTypeInfo


  // send thread and recv thread should be separate, else we could have a race condition.
  // e.g. send locally, recvInProgres queue is full, so send function blocks,
  // but recv function can be called only after send function returns, so queue can't clear.
  // also, it's just cleaner.
  CommThread<BufferPtrType> commThread;

  // call back thread to process the received objects.
  CallbackThread callbackThread;

  /// The MPI Communicator size
  int commSize;

  /// The MPI Communicator rank
  int commRank;

  /// the max number of source threads that Comm Layer can serve
  int numSrcThreads;

  std::atomic<bool> initialized;
};





} // namespace io
} // namespace bliss

#endif // BLISS_COMMUNICATION_LAYER_HPP<|MERGE_RESOLUTION|>--- conflicted
+++ resolved
@@ -537,12 +537,9 @@
                // remote: initiate async MPI message
                MPI_Request req;
                MPI_Isend(data, count, MPI_UNSIGNED_CHAR, se->rank, se->tag, comm, &req);
-<<<<<<< HEAD
-=======
 
                auto pair = std::make_pair(std::move(req), std::move(ptr));
                assert(ptr.get() == nullptr);
->>>>>>> 70c3c540
 
                assert(pair.second.get() != nullptr);
 
