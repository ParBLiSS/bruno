--- conflicted
+++ resolved
@@ -211,49 +211,11 @@
     typedef std::iterator_traits<Iterator>                                                           base_traits;
     typedef bliss::functional::function_traits<Parser> functor_traits;
 
-<<<<<<< HEAD
-//TODO
-        typedef typename std::conditional<std::is_same<typename std::iterator_traits<Iterator>::iterator_category,
-                                                      std::random_access_iterator_tag>::value ||
-                                          std::is_same<typename std::iterator_traits<Iterator>::iterator_category,
-                                                      std::bidirectional_iterator_tag>::value,
-                                          std::forward_iterator_tag,
-                                          typename std::iterator_traits<Iterator>::iterator_category
-                                          >::type                                                     iterator_category;
-        typedef typename std::remove_reference<typename functor_traits::return_type>::type                  value_type;
-        typedef typename base_traits::difference_type                                                       difference_type;
-        typedef typename std::add_rvalue_reference<value_type>::type                                        reference_type;
-        typedef typename std::add_pointer<value_type>::type                                                 pointer_type;
-
-        typedef typename base_traits::value_type                                                            base_value_type;
-
-
-
-        // class specific constructor
-        fastq_iterator(const Parser & f, const Iterator& curr, const Iterator& end)
-          : _curr(curr), _next(curr), _end(end), _f(f), empty_output() {};
-        fastq_iterator(const Parser & f, const Iterator& end)
-          : _curr(end), _next(end), _end(end), _f(f), empty_output() {};
-
-
-        // for all classes
-        // no EXPLICIT so can copy assign.
-        fastq_iterator(const type& Other) : _curr(Other._curr), _next(Other._next), _end(Other._end), _f(Other._f), empty_output() {};
-
-        type& operator=(const type& Other) {
-          _f = Other._f;
-          _curr = Other._curr;
-          _next = Other._next;
-          _end = Other._end;
-          return *this;
-        }
-=======
     Iterator                                                                                          _curr;
     Iterator                                                                                          _next;
     Iterator                                                                                          _end;
     Parser                                                                                             _f;
     typename std::remove_reference<typename functor_traits::return_type>::type                         empty_output;
->>>>>>> d0df2c6c
 
   public:
     typedef fastq_iterator< Parser, Iterator >                                                          type;
