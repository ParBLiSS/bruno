/**
 * @file    test_threads.cpp
 * @ingroup
 * @author  Tony Pan <tpan7@gatech.edu>
 * @brief
 * @details
 *
 * Copyright (c) 2014 Georgia Institute of Technology.  All Rights Reserved.
 *
 * TODO add License
 */

#include "bliss-config.hpp"

#include <unistd.h>  // get hostname


#include <functional>
#include <random>
#include <algorithm>
#include <string>
#include <sstream>
#include <chrono>
#include <iostream>  // for system("pause");
#include "utils/logging.h"
#include "common/alphabets.hpp"
#include "common/kmer.hpp"
#include "common/base_types.hpp"
#include "utils/kmer_utils.hpp"

#include "io/mxx_support.hpp"
#include "io/sequence_iterator.hpp"
#include "io/sequence_id_iterator.hpp"
#include "iterators/transform_iterator.hpp"
#include "common/kmer_iterators.hpp"
#include "iterators/zip_iterator.hpp"
#include "index/quality_score_iterator.hpp"

#include "wip/kmer_index.hpp"

#include "utils/timer.hpp"


template <typename IndexType, typename KmerType = typename IndexType::KmerType, template<typename> class PreCanonicalizer=bliss::kmer::transform::identity>
std::vector<KmerType> readForQuery(const std::string & filename, MPI_Comm comm) {

  ::std::vector<KmerType> query;

  std::string extension = ::bliss::utils::file::get_file_extension(filename);
  std::transform(extension.begin(), extension.end(), extension.begin(), ::tolower);
  if (extension.compare("fastq") == 0) {
    // default to including quality score iterators.
    IndexType::template read_file<::bliss::io::FASTQParser, ::bliss::index::kmer::KmerParser<KmerType>, PreCanonicalizer >(filename, query, comm);
  } else {
    throw std::invalid_argument("input filename extension is not supported.");
  }

  return query;
}


template <typename IndexType, typename KmerType = typename IndexType::KmerType, template<typename> class PreCanonicalizer=bliss::kmer::transform::identity>
std::vector<KmerType> readForQuery_subcomm(const std::string & filename, MPI_Comm comm) {

  ::std::vector<KmerType> query;

  std::string extension = ::bliss::utils::file::get_file_extension(filename);
  std::transform(extension.begin(), extension.end(), extension.begin(), ::tolower);
  if (extension.compare("fastq") == 0) {
    // default to including quality score iterators.
    IndexType::template read_file_mpi_subcomm<::bliss::io::FASTQParser, ::bliss::index::kmer::KmerParser<KmerType>, PreCanonicalizer >(filename, query, comm);
  } else {
    throw std::invalid_argument("input filename extension is not supported.");
  }

  return query;
}

//template <typename KmerType>
//std::vector<KmerType> readForQuery(const std::string & filename, MPI_Comm comm) {
//  using FileLoaderType = bliss::io::FASTQLoader<CharType, true, false, false>; // raw data type :  use CharType
//
//  //====  now process the file, one L1 block (block partition by MPI Rank) at a time
//  // from FileLoader type, get the block iter type and range type
//  using FileBlockIterType = typename FileLoaderType::L1BlockType::iterator;
//
//  using ParserType = bliss::io::FASTQParser<FileBlockIterType, void>;
//  using SeqType = typename ParserType::SequenceType;
//  using SeqIterType = bliss::io::SequencesIterator<ParserType>;
//
//  using Alphabet = typename KmerType::KmerAlphabet;
//
//  /// converter from ascii to alphabet values
//  using BaseCharIterator = bliss::iterator::transform_iterator<typename SeqType::IteratorType, bliss::common::ASCII2<Alphabet> >;
//
//  /// kmer generation iterator
//  using KmerIterType = bliss::common::KmerGenerationIterator<BaseCharIterator, KmerType>;
//  std::vector< KmerType > query;
//
//  int commSize, rank;
//  MPI_Comm_size(comm, &commSize);
//  MPI_Comm_rank(comm, &rank);
//
//
//  {
//    //==== create file Loader
//    FileLoaderType loader(comm, filename, 1, sysconf(_SC_PAGE_SIZE));  // this handle is alive through the entire building process.
//    typename FileLoaderType::L1BlockType partition = loader.getNextL1Block();
//    size_t est_size = (loader.getKmerCountEstimate(KmerType::size) + commSize - 1) / commSize;
//
//    // == create kmer iterator
//    //            kmer_iter start(data, range);
//    //            kmer_iter end(range.second,range.second);
//
//    query.reserve(est_size);
//
//    ParserType parser;
//    //=== copy into array
//    while (partition.getRange().size() > 0) {
//      //== process the chunk of data
//      SeqType read;
//
//      //==  and wrap the chunk inside an iterator that emits Reads.
//      SeqIterType seqs_start(parser, partition.begin(), partition.end(), partition.getRange().start);
//      SeqIterType seqs_end(partition.end());
//
//
//      //== loop over the reads
//      for (; seqs_start != seqs_end; ++seqs_start)
//      {
//        // first get read
//        read = *seqs_start;
//
//        // then compute and store into index (this will generate kmers and insert into index)
//        if (read.seqBegin == read.seqEnd) continue;
//
//        //== set up the kmer generating iterators.
//        KmerIterType start(BaseCharIterator(read.seqBegin, bliss::common::ASCII2<Alphabet>()), true);
//        KmerIterType end(BaseCharIterator(read.seqEnd, bliss::common::ASCII2<Alphabet>()), false);
//
//
//        query.insert(query.end(), start, end);
//        //        for (auto it = index_start; it != index_end; ++it) {
//        //          temp.push_back(*it);
//        //        }
//        //std::copy(index_start, index_end, temp.end());
//        //        INFOF("R %d inserted.  new temp size = %lu", rank, temp.size());
//      }
//
//      partition = loader.getNextL1Block();
//    }
//  }
//  return query;
//}



template<typename KmerType>
void sample(std::vector<KmerType> &query, size_t n, unsigned int seed) {
  std::shuffle(query.begin(), query.begin() + ::std::min(4 * n, query.size()), std::default_random_engine(seed));
  query.erase(query.begin() + n, query.end());
}




template <typename IndexType, template <typename> class SeqParser>
void testIndex(const mxx::comm& comm, const std::string & filename, std::string test ) {

  IndexType idx(comm);

  TIMER_INIT(test);

<<<<<<< HEAD
  if (comm.rank() == 0) INFOF("RANK %d / %d: Testing %s", comm.rank(), comm.size(), test.c_str());
=======
  if (rank == 0) printf("RANK %d / %d: Testing %s", rank, nprocs, test.c_str());
>>>>>>> 352242ae

  TIMER_START(test);
  idx.template build<SeqParser>(filename, comm);
  TIMER_END(test, "build", idx.local_size());



  TIMER_START(test);
  auto query = readForQuery<IndexType>(filename, comm);
  TIMER_END(test, "read query", query.size());


  // for testing, query 1% (else could run out of memory.  if a kmer exists r times, then we may need r^2/p total storage.
  TIMER_START(test);
  unsigned seed = comm.rank() * 23;
  sample(query, query.size() / 100, seed);
  TIMER_END(test, "select 1%", query.size());

  auto query_orig = query;

  auto query1 = query_orig;
  query1.resize(1);

  // query 1
  TIMER_START(test);
  auto results3 = idx.find(query1);
  TIMER_END(test, "query 1", results3.size());

  query1 = query_orig;
  query1.resize(1);

  // query 1
  TIMER_START(test);
  auto results4 = idx.count(query1);
  TIMER_END(test, "count 1", results4.size());



  query = query_orig;

  // process query
  // query
  TIMER_START(test);
  auto results = idx.find(query);
  TIMER_END(test, "query 1%", results.size());

  query = query_orig;

  // count
  TIMER_START(test);
  auto results2 = idx.count(query);
  TIMER_END(test, "count 1%", results2.size());




  TIMER_REPORT_MPI(test, comm.rank(), comm);

}




template <typename IndexType, template <typename> class SeqParser, template<typename> class PreCanonicalizer=bliss::kmer::transform::lex_less>
void testIndexPrecomputeCanonical(MPI_Comm comm, const std::string & filename, std::string test ) {

  int nprocs = 1;
  int rank = 0;
  MPI_Comm_size(comm, &nprocs);
  MPI_Comm_rank(comm, &rank);

  IndexType idx(comm, nprocs);

  TIMER_INIT(test);

  if (rank == 0) printf("RANK %d / %d: Testing %s", rank, nprocs, test.c_str());

  TIMER_START(test);
  idx.template build<SeqParser, PreCanonicalizer>(filename, comm);
  TIMER_END(test, "build", idx.local_size());



  TIMER_START(test);
  auto query = readForQuery<IndexType, typename IndexType::KmerType, PreCanonicalizer>(filename, comm);
  TIMER_END(test, "read query", query.size());


  // for testing, query 1% (else could run out of memory.  if a kmer exists r times, then we may need r^2/p total storage.
  TIMER_START(test);
  unsigned seed = rank * 23;
  sample(query, query.size() / 100, seed);
  TIMER_END(test, "select 1%", query.size());

  auto query_orig = query;

  auto query1 = query_orig;
  query1.resize(1);

  // query 1
  TIMER_START(test);
  auto results3 = idx.find(query1);
  TIMER_END(test, "query 1", results3.size());

  query1 = query_orig;
  query1.resize(1);

  // query 1
  TIMER_START(test);
  auto results4 = idx.count(query1);
  TIMER_END(test, "count 1", results4.size());



  query = query_orig;

  // process query
  // query
  TIMER_START(test);
  auto results = idx.find(query);
  TIMER_END(test, "query 1%", results.size());

  query = query_orig;

  // count
  TIMER_START(test);
  auto results2 = idx.count(query);
  TIMER_END(test, "count 1%", results2.size());




  TIMER_REPORT_MPI(test, rank, comm);

}




/**
 *
 * @param argc
 * @param argv
 * @return
 */
int main(int argc, char** argv) {

  //////////////// init logging
  LOG_INIT();

  //////////////// parse parameters

  //std::string filename("/home/tpan/src/bliss/test/data/test.medium.fastq");
  std::string filename("/home/tpan/src/bliss/test/data/test.fastq");

  if (argc > 1)
  {
    filename.assign(argv[1]);
  }

  int which = -1;
  if (argc > 2)
	which = atoi(argv[2]);


  int rank = 0;
	int nthreads = 1;
  //////////////// initialize MPI and openMP
#ifdef USE_MPI

  if (nthreads > 1) {

    int provided;

    // one thread will be making all MPI calls.
    MPI_Init_thread(&argc, &argv, MPI_THREAD_FUNNELED, &provided);

    if (provided < MPI_THREAD_FUNNELED) {
      ERRORF("The MPI Library Does not have thread support.");
      MPI_Abort(MPI_COMM_WORLD, 1);
    }
  } else {
    MPI_Init(&argc, &argv);
  }


  mxx::comm comm = mxx::comm();

  {
    char hostname[256];
    memset(hostname, 0, 256);
    gethostname(hostname, 256);
    //INFOF("Rank %d hostname [%s]", rank, hostname);
  }
  MPI_Barrier(comm);

  if (rank == 0) INFOF("USE_MPI is set");
#else
  static_assert(false, "MPI used although compilation is not set to use MPI");
#endif
  
//  if (which != -1) std::cin.get();


  using Alphabet = bliss::common::DNA;
  using KmerType = bliss::common::Kmer<21, Alphabet, WordType>;

  using IdType = bliss::common::ShortSequenceKmerId;
  using QualType = float;
  using KmerInfoType = std::pair<IdType, QualType>;


  if (which == -1 || which == 2)
  {
  using MapType = ::dsc::counting_unordered_map<
      KmerType, uint32_t, int,
      bliss::kmer::transform::lex_less,
      bliss::kmer::hash::farm >;
    testIndex<bliss::index::kmer::CountIndex<MapType>, bliss::io::FASTQParser > (comm, filename, "ST, hash, count index.");
    comm.barrier();
}

  if (which == -1 || which == 4)
  {
  using MapType = ::dsc::unordered_multimap<
      KmerType, IdType, int,
      bliss::kmer::transform::lex_less,
      bliss::kmer::hash::farm >;
  testIndex<bliss::index::kmer::PositionIndex<MapType>, bliss::io::FASTQParser >(comm, filename, "ST, hash, position index.");
  comm.barrier();
}
  if (which == -1 || which == 7)
  {
  using MapType = ::dsc::unordered_multimap<
      KmerType, KmerInfoType, int,
      bliss::kmer::transform::lex_less,
      bliss::kmer::hash::farm >;
  testIndex<bliss::index::kmer::PositionQualityIndex<MapType>, bliss::io::FASTQParser >(comm, filename , "ST, hash, pos+qual index");
  comm.barrier();
}

  if (which == -1 || which == 1)
  {
  using MapType = ::dsc::unordered_multimap_vec<
      KmerType, IdType, int,
      bliss::kmer::transform::lex_less,
      bliss::kmer::hash::farm >;
  testIndex<bliss::index::kmer::PositionIndex<MapType>, bliss::io::FASTQParser >(comm, filename, "ST, hashvec, position index.");

  comm.barrier();
  }

  if (which == -1 || which == 6)
  {
  using MapType = ::dsc::unordered_multimap_vec<
      KmerType, KmerInfoType, int,
      bliss::kmer::transform::lex_less,
      bliss::kmer::hash::farm >;
  testIndex<bliss::index::kmer::PositionQualityIndex<MapType>, bliss::io::FASTQParser >(comm, filename , "ST, hashvec, pos+qual index");
  comm.barrier();
}


  if (which == -1 || which == 3)
  {
  using MapType = ::dsc::counting_sorted_map<
      KmerType, uint32_t, int,
      bliss::kmer::transform::lex_less>;
  testIndex<bliss::index::kmer::CountIndex<MapType>, bliss::io::FASTQParser > (comm, filename, "ST, sort, count index.");
  comm.barrier();
}

    if (which == -1 || which == 5)
{
  using MapType = ::dsc::sorted_multimap<
      KmerType, IdType, int,
      bliss::kmer::transform::lex_less>;
  testIndex<bliss::index::kmer::PositionIndex<MapType>, bliss::io::FASTQParser >(comm, filename, "ST, sort, position index.");
  comm.barrier();
}

  if (which == -1 || which == 8)
  {
  using MapType = ::dsc::sorted_multimap<
      KmerType, KmerInfoType, int,
      bliss::kmer::transform::lex_less>;
  testIndex<bliss::index::kmer::PositionQualityIndex<MapType>, bliss::io::FASTQParser >(comm, filename , "ST, sort, pos+qual index");
  comm.barrier();
}

  if (which == -1 || which == 9)
  {
  using MapType = ::dsc::unordered_multimap_compact_vec<
      KmerType, IdType, int,
      bliss::kmer::transform::lex_less,
      bliss::kmer::hash::farm >;
  testIndex<bliss::index::kmer::PositionIndex<MapType>, bliss::io::FASTQParser >(comm, filename, "ST, hashvec2, position index.");

  comm.barrier();
  }

  if (which == -1 || which == 10)
  {
  using MapType = ::dsc::unordered_multimap_compact_vec<
      KmerType, KmerInfoType, int,
      bliss::kmer::transform::lex_less,
      bliss::kmer::hash::farm >;
  testIndex<bliss::index::kmer::PositionQualityIndex<MapType>, bliss::io::FASTQParser >(comm, filename , "ST, hashvec2, pos+qual index");
  comm.barrier();
}


  if (which == -1 || which == 11)
  {
  using MapType = ::dsc::counting_unordered_map<
      KmerType, uint32_t, int,
      bliss::kmer::transform::identity,
      bliss::kmer::hash::cpp_std >;
      testIndexPrecomputeCanonical<bliss::index::kmer::CountIndex<MapType>, bliss::io::FASTQParser, bliss::kmer::transform::lex_less > (comm, filename, "ST, hash, count index precanonical, std hash.");
      MPI_Barrier(comm);
}


  if (which == -1 || which == 12)
  {
  using MapType = ::dsc::counting_unordered_map<
      KmerType, uint32_t, int,
      bliss::kmer::transform::identity,
      bliss::kmer::hash::identity >;
      testIndexPrecomputeCanonical<bliss::index::kmer::CountIndex<MapType>, bliss::io::FASTQParser, bliss::kmer::transform::lex_less > (comm, filename, "ST, hash, count index, precononical, iden hash.");
      MPI_Barrier(comm);
}

  if (which == -1 || which == 13)
  {
  using MapType = ::dsc::counting_unordered_map<
      KmerType, uint32_t, int,
      bliss::kmer::transform::identity,
      bliss::kmer::hash::murmur >;
      testIndexPrecomputeCanonical<bliss::index::kmer::CountIndex<MapType>, bliss::io::FASTQParser, bliss::kmer::transform::lex_less > (comm, filename, "ST, hash, count index, precononical, murmur hash.");
      MPI_Barrier(comm);
}

  if (which == -1 || which == 14)
  {
  using MapType = ::dsc::counting_unordered_map<
      KmerType, uint32_t, int,
      bliss::kmer::transform::xor_rev_comp,
      bliss::kmer::hash::farm >;
      testIndexPrecomputeCanonical<bliss::index::kmer::CountIndex<MapType>, bliss::io::FASTQParser, bliss::kmer::transform::identity > (comm, filename, "ST, hash, count index, xor in flight, farm hash.");
      MPI_Barrier(comm);
}




//
//
//  if (which == 9)
//  {
//  using MapType = ::dsc::counting_map<
//      KmerType, uint32_t, int,
//      bliss::kmer::transform::lex_less,
//      bliss::kmer::hash::farm >;
//  testIndex<bliss::index::kmer::CountIndex<MapType>, bliss::io::FASTQParser > (comm, filename, "ST, map, count index.");
//    MPI_Barrier(comm);
//}
//
//  if (which == 10)
//  {
//  using MapType = ::dsc::multimap<
//      KmerType, IdType, int,
//      bliss::kmer::transform::lex_less,
//      bliss::kmer::hash::farm >;
//  testIndex<bliss::index::kmer::PositionIndex<MapType>, bliss::io::FASTQParser >(comm, filename, "ST, map, position index.");
//    MPI_Barrier(comm);
//}
//
//  if (which == 11)
//  {
//  using MapType = ::dsc::multimap<
//      KmerType, KmerInfoType, int,
//      bliss::kmer::transform::lex_less,
//      bliss::kmer::hash::farm >;
//  testIndex<bliss::index::kmer::PositionQualityIndex<MapType>, bliss::io::FASTQParser >(comm, filename , "ST, map, pos+qual index");
//    MPI_Barrier(comm);
//}

  //////////////  clean up MPI.
  MPI_Finalize();

  //INFOF("M Rank %d called MPI_Finalize", rank);



  return 0;
}<|MERGE_RESOLUTION|>--- conflicted
+++ resolved
@@ -171,11 +171,7 @@
 
   TIMER_INIT(test);
 
-<<<<<<< HEAD
-  if (comm.rank() == 0) INFOF("RANK %d / %d: Testing %s", comm.rank(), comm.size(), test.c_str());
-=======
-  if (rank == 0) printf("RANK %d / %d: Testing %s", rank, nprocs, test.c_str());
->>>>>>> 352242ae
+  if (comm.rank() == 0) printf("RANK %d / %d: Testing %s", comm.rank(), comm.size(), test.c_str());
 
   TIMER_START(test);
   idx.template build<SeqParser>(filename, comm);
