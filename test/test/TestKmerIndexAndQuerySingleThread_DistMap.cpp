/**
 * @file    test_threads.cpp
 * @ingroup
 * @author  Tony Pan <tpan7@gatech.edu>
 * @brief
 * @details
 *
 * Copyright (c) 2014 Georgia Institute of Technology.  All Rights Reserved.
 *
 * TODO add License
 */

#include "bliss-config.hpp"

#include <unistd.h>  // get hostname

#include <functional>
#include <random>
#include <algorithm>
#include <string>
#include <sstream>
#include <chrono>
#include <iostream>  // for system("pause");
#include "utils/logging.h"
#include "common/alphabets.hpp"
#include "common/kmer.hpp"
#include "common/base_types.hpp"
#include "utils/kmer_utils.hpp"

#include "io/mxx_support.hpp"
#include "io/sequence_iterator.hpp"
#include "io/sequence_id_iterator.hpp"
#include "iterators/transform_iterator.hpp"
#include "common/kmer_iterators.hpp"
#include "iterators/zip_iterator.hpp"
#include "index/quality_score_iterator.hpp"

#include "index/kmer_index.hpp"

#include "utils/timer.hpp"

template<typename IndexType, typename KmerType = typename IndexType::KmerType,
		template<typename > class PreCanonicalizer = bliss::kmer::transform::identity>
std::vector<KmerType> readForQuery(const std::string & filename,
		MPI_Comm comm) {

	::std::vector<KmerType> query;

	std::string extension = ::bliss::utils::file::get_file_extension(filename);
	std::transform(extension.begin(), extension.end(), extension.begin(),
			::tolower);
	if (extension.compare("fastq") == 0) {
		// default to including quality score iterators.
		IndexType::template read_file<::bliss::io::FASTQParser,
				::bliss::index::kmer::KmerParser<KmerType>, PreCanonicalizer>(
				filename, query, comm);
	} else {
		throw std::invalid_argument(
				"input filename extension is not supported.");
	}

	return query;
}

template<typename IndexType, typename KmerType = typename IndexType::KmerType,
		template<typename > class PreCanonicalizer = bliss::kmer::transform::identity>
std::vector<KmerType> readForQuery_subcomm(const std::string & filename,
		MPI_Comm comm) {

	::std::vector<KmerType> query;

	std::string extension = ::bliss::utils::file::get_file_extension(filename);
	std::transform(extension.begin(), extension.end(), extension.begin(),
			::tolower);
	if (extension.compare("fastq") == 0) {
		// default to including quality score iterators.
		IndexType::template read_file_mpi_subcomm<::bliss::io::FASTQParser,
				::bliss::index::kmer::KmerParser<KmerType>, PreCanonicalizer>(
				filename, query, comm);
	} else {
		throw std::invalid_argument(
				"input filename extension is not supported.");
	}

	return query;
}

//template <typename KmerType>
//std::vector<KmerType> readForQuery(const std::string & filename, MPI_Comm comm) {
//  using FileLoaderType = bliss::io::FASTQLoader<CharType, true, false, false>; // raw data type :  use CharType
//
//  //====  now process the file, one L1 block (block partition by MPI Rank) at a time
//  // from FileLoader type, get the block iter type and range type
//  using FileBlockIterType = typename FileLoaderType::L1BlockType::iterator;
//
//  using ParserType = bliss::io::FASTQParser<FileBlockIterType, void>;
//  using SeqType = typename ParserType::SequenceType;
//  using SeqIterType = bliss::io::SequencesIterator<ParserType>;
//
//  using Alphabet = typename KmerType::KmerAlphabet;
//
//  /// converter from ascii to alphabet values
//  using BaseCharIterator = bliss::iterator::transform_iterator<typename SeqType::IteratorType, bliss::common::ASCII2<Alphabet> >;
//
//  /// kmer generation iterator
//  using KmerIterType = bliss::common::KmerGenerationIterator<BaseCharIterator, KmerType>;
//  std::vector< KmerType > query;
//
//  int commSize, rank;
//  MPI_Comm_size(comm, &commSize);
//  MPI_Comm_rank(comm, &rank);
//
//
//  {
//    //==== create file Loader
//    FileLoaderType loader(comm, filename, 1, sysconf(_SC_PAGE_SIZE));  // this handle is alive through the entire building process.
//    typename FileLoaderType::L1BlockType partition = loader.getNextL1Block();
//    size_t est_size = (loader.getKmerCountEstimate(KmerType::size) + commSize - 1) / commSize;
//
//    // == create kmer iterator
//    //            kmer_iter start(data, range);
//    //            kmer_iter end(range.second,range.second);
//
//    query.reserve(est_size);
//
//    ParserType parser;
//    //=== copy into array
//    while (partition.getRange().size() > 0) {
//      //== process the chunk of data
//      SeqType read;
//
//      //==  and wrap the chunk inside an iterator that emits Reads.
//      SeqIterType seqs_start(parser, partition.begin(), partition.end(), partition.getRange().start);
//      SeqIterType seqs_end(partition.end());
//
//
//      //== loop over the reads
//      for (; seqs_start != seqs_end; ++seqs_start)
//      {
//        // first get read
//        read = *seqs_start;
//
//        // then compute and store into index (this will generate kmers and insert into index)
//        if (read.seqBegin == read.seqEnd) continue;
//
//        //== set up the kmer generating iterators.
//        KmerIterType start(BaseCharIterator(read.seqBegin, bliss::common::ASCII2<Alphabet>()), true);
//        KmerIterType end(BaseCharIterator(read.seqEnd, bliss::common::ASCII2<Alphabet>()), false);
//
//
//        query.insert(query.end(), start, end);
//        //        for (auto it = index_start; it != index_end; ++it) {
//        //          temp.push_back(*it);
//        //        }
//        //std::copy(index_start, index_end, temp.end());
//        //        BL_INFOF("R %d inserted.  new temp size = %lu", rank, temp.size());
//      }
//
//      partition = loader.getNextL1Block();
//    }
//  }
//  return query;
//}

template<typename KmerType>
void sample(std::vector<KmerType> &query, size_t n, unsigned int seed) {
	std::shuffle(query.begin(), query.begin() + ::std::min(4 * n, query.size()),
			std::default_random_engine(seed));
	query.erase(query.begin() + n, query.end());
}

template<typename IndexType, template<typename > class SeqParser>
void testIndex(const mxx::comm& comm, const std::string & filename,
		std::string test) {

	IndexType idx(comm);

	TIMER_INIT(test);

	if (comm.rank() == 0)
		printf("RANK %d / %d: Testing %s", comm.rank(), comm.size(),
				test.c_str());

	TIMER_START(test);
	idx.template build<SeqParser>(filename, comm);
	TIMER_END(test, "build", idx.local_size());

	TIMER_START(test);
	auto query = readForQuery<IndexType>(filename, comm);
	TIMER_END(test, "read query", query.size());

	// for testing, query 1% (else could run out of memory.  if a kmer exists r times, then we may need r^2/p total storage.
	TIMER_START(test);
	unsigned seed = comm.rank() * 23;
	sample(query, query.size() / 100, seed);
	TIMER_END(test, "select 1%", query.size());

	auto query_orig = query;

	auto query1 = query_orig;
	query1.resize(1);

	// query 1
	TIMER_START(test);
	auto results3 = idx.find(query1);
	TIMER_END(test, "query 1", results3.size());

	query1 = query_orig;
	query1.resize(1);

	// query 1
	TIMER_START(test);
	auto results4 = idx.count(query1);
	TIMER_END(test, "count 1", results4.size());

	query = query_orig;

	// process query
	// query
	TIMER_START(test);
	auto results = idx.find(query);
	TIMER_END(test, "query 1%", results.size());

	query = query_orig;

	// count
	TIMER_START(test);
	auto results2 = idx.count(query);
	TIMER_END(test, "count 1%", results2.size());

	TIMER_REPORT_MPI(test, comm.rank(), comm);

}

template<typename IndexType, template<typename > class SeqParser, template<
		typename > class PreCanonicalizer = bliss::kmer::transform::lex_less>
void testIndexPrecomputeCanonical(const mxx::comm& comm,
		const std::string & filename, std::string test) {

	IndexType idx(comm);

	TIMER_INIT(test);

	if (comm.rank() == 0)
		printf("RANK %d / %d: Testing %s", comm.rank(), comm.size(),
				test.c_str());

	TIMER_START(test);
	idx.template build<SeqParser, PreCanonicalizer>(filename, comm);
	TIMER_END(test, "build", idx.local_size());

	TIMER_START(test);
	auto query = readForQuery<IndexType, typename IndexType::KmerType,
			PreCanonicalizer>(filename, comm);
	TIMER_END(test, "read query", query.size());

	// for testing, query 1% (else could run out of memory.  if a kmer exists r times, then we may need r^2/p total storage.
	TIMER_START(test);
	unsigned seed = comm.rank() * 23;
	sample(query, query.size() / 100, seed);
	TIMER_END(test, "select 1%", query.size());

	auto query_orig = query;

	auto query1 = query_orig;
	query1.resize(1);

	// query 1
	TIMER_START(test);
	auto results3 = idx.find(query1);
	TIMER_END(test, "query 1", results3.size());

	query1 = query_orig;
	query1.resize(1);

	// query 1
	TIMER_START(test);
	auto results4 = idx.count(query1);
	TIMER_END(test, "count 1", results4.size());

	query = query_orig;

	// process query
	// query
	TIMER_START(test);
	auto results = idx.find(query);
	TIMER_END(test, "query 1%", results.size());

	query = query_orig;

	// count
	TIMER_START(test);
	auto results2 = idx.count(query);
	TIMER_END(test, "count 1%", results2.size());

	TIMER_REPORT_MPI(test, comm.rank(), comm);

}

/**
 *
 * @param argc
 * @param argv
 * @return
 */
int main(int argc, char** argv) {

	//////////////// init logging
	LOG_INIT();

	//////////////// parse parameters

	//std::string filename("/home/tpan/src/bliss/test/data/test.medium.fastq");
	std::string filename("/home/tpan/src/bliss/test/data/test.fastq");

	if (argc > 2) {
		filename.assign(argv[2]);
	}

	int which = -1;
	if (argc > 1)
		which = atoi(argv[1]);

	int rank = 0;
	int nthreads = 1;
	//////////////// initialize MPI and openMP
#ifdef USE_MPI

	if (nthreads > 1) {

		int provided;

<<<<<<< HEAD
		// one thread will be making all MPI calls.
		MPI_Init_thread(&argc, &argv, MPI_THREAD_FUNNELED, &provided);
=======
    if (provided < MPI_THREAD_FUNNELED) {
      BL_ERRORF("The MPI Library Does not have thread support.");
      MPI_Abort(MPI_COMM_WORLD, 1);
    }
  } else {
    MPI_Init(&argc, &argv);
  }
>>>>>>> fa1ea246

		if (provided < MPI_THREAD_FUNNELED) {
			ERRORF("The MPI Library Does not have thread support.");
			MPI_Abort(MPI_COMM_WORLD, 1);
		}
	} else {
		MPI_Init(&argc, &argv);
	}

	mxx::comm comm = mxx::comm();

<<<<<<< HEAD
	{
		char hostname[256];
		memset(hostname, 0, 256);
		gethostname(hostname, 256);
		//INFOF("Rank %d hostname [%s]", rank, hostname);
	}
	MPI_Barrier(comm);

	if (rank == 0)
		INFOF("USE_MPI is set");
=======
  {
    char hostname[256];
    memset(hostname, 0, 256);
    gethostname(hostname, 256);
    //BL_INFOF("Rank %d hostname [%s]", rank, hostname);
  }
  MPI_Barrier(comm);

  if (rank == 0) BL_INFOF("USE_MPI is set");
>>>>>>> fa1ea246
#else
	static_assert(false, "MPI used although compilation is not set to use MPI");
#endif

//  if (which != -1) std::cin.get();

	using Alphabet = bliss::common::DNA;
	using KmerType = bliss::common::Kmer<21, Alphabet, WordType>;

	using IdType = bliss::common::ShortSequenceKmerId;
	using QualType = float;
	using KmerInfoType = std::pair<IdType, QualType>;

	if (which == -1 || which == 2) {
		using MapType = ::dsc::counting_unordered_map<
		KmerType, uint32_t, int,
		bliss::kmer::transform::lex_less,
		bliss::kmer::hash::farm >;
		testIndex<bliss::index::kmer::CountIndex<MapType>,
				bliss::io::FASTQParser>(comm, filename,
				"ST, hash, count index.");
		comm.barrier();
	}

	if (which == -1 || which == 4) {
		using MapType = ::dsc::unordered_multimap<
		KmerType, IdType, int,
		bliss::kmer::transform::lex_less,
		bliss::kmer::hash::farm >;
		testIndex<bliss::index::kmer::PositionIndex<MapType>,
				bliss::io::FASTQParser>(comm, filename,
				"ST, hash, position index.");
		comm.barrier();
	}
	if (which == -1 || which == 7) {
		using MapType = ::dsc::unordered_multimap<
		KmerType, KmerInfoType, int,
		bliss::kmer::transform::lex_less,
		bliss::kmer::hash::farm >;
		testIndex<bliss::index::kmer::PositionQualityIndex<MapType>,
				bliss::io::FASTQParser>(comm, filename,
				"ST, hash, pos+qual index");
		comm.barrier();
	}

	if (which == -1 || which == 1) {
		using MapType = ::dsc::unordered_multimap_vec<
		KmerType, IdType, int,
		bliss::kmer::transform::lex_less,
		bliss::kmer::hash::farm >;
		testIndex<bliss::index::kmer::PositionIndex<MapType>,
				bliss::io::FASTQParser>(comm, filename,
				"ST, hashvec, position index.");

		comm.barrier();
	}

	if (which == -1 || which == 6) {
		using MapType = ::dsc::unordered_multimap_vec<
		KmerType, KmerInfoType, int,
		bliss::kmer::transform::lex_less,
		bliss::kmer::hash::farm >;
		testIndex<bliss::index::kmer::PositionQualityIndex<MapType>,
				bliss::io::FASTQParser>(comm, filename,
				"ST, hashvec, pos+qual index");
		comm.barrier();
	}

	if (which == -1 || which == 3) {
		using MapType = ::dsc::counting_sorted_map<
		KmerType, uint32_t, int,
		bliss::kmer::transform::lex_less>;
		testIndex<bliss::index::kmer::CountIndex<MapType>,
				bliss::io::FASTQParser>(comm, filename,
				"ST, sort, count index.");
		comm.barrier();
	}

	if (which == -1 || which == 5) {
		using MapType = ::dsc::sorted_multimap<
		KmerType, IdType, int,
		bliss::kmer::transform::lex_less>;
		testIndex<bliss::index::kmer::PositionIndex<MapType>,
				bliss::io::FASTQParser>(comm, filename,
				"ST, sort, position index.");
		comm.barrier();
	}

	if (which == -1 || which == 8) {
		using MapType = ::dsc::sorted_multimap<
		KmerType, KmerInfoType, int,
		bliss::kmer::transform::lex_less>;
		testIndex<bliss::index::kmer::PositionQualityIndex<MapType>,
				bliss::io::FASTQParser>(comm, filename,
				"ST, sort, pos+qual index");
		comm.barrier();
	}

	if (which == -1 || which == 9) {
		using MapType = ::dsc::unordered_multimap_compact_vec<
		KmerType, IdType, int,
		bliss::kmer::transform::lex_less,
		bliss::kmer::hash::farm >;
		testIndex<bliss::index::kmer::PositionIndex<MapType>,
				bliss::io::FASTQParser>(comm, filename,
				"ST, hashvec2, position index.");

		comm.barrier();
	}

	if (which == -1 || which == 10) {
		using MapType = ::dsc::unordered_multimap_compact_vec<
		KmerType, KmerInfoType, int,
		bliss::kmer::transform::lex_less,
		bliss::kmer::hash::farm >;
		testIndex<bliss::index::kmer::PositionQualityIndex<MapType>,
				bliss::io::FASTQParser>(comm, filename,
				"ST, hashvec2, pos+qual index");
		comm.barrier();
	}

	if (which == -1 || which == 11) {
		using MapType = ::dsc::counting_unordered_map<
		KmerType, uint32_t, int,
		bliss::kmer::transform::identity,
		bliss::kmer::hash::cpp_std >;
		testIndexPrecomputeCanonical<bliss::index::kmer::CountIndex<MapType>,
				bliss::io::FASTQParser, bliss::kmer::transform::lex_less>(comm,
				filename, "ST, hash, count index precanonical, std hash.");
		MPI_Barrier(comm);
	}

	if (which == -1 || which == 12) {
		using MapType = ::dsc::counting_unordered_map<
		KmerType, uint32_t, int,
		bliss::kmer::transform::identity,
		bliss::kmer::hash::identity >;
		testIndexPrecomputeCanonical<bliss::index::kmer::CountIndex<MapType>,
				bliss::io::FASTQParser, bliss::kmer::transform::lex_less>(comm,
				filename, "ST, hash, count index, precononical, iden hash.");
		MPI_Barrier(comm);
	}

	if (which == -1 || which == 13) {
		using MapType = ::dsc::counting_unordered_map<
		KmerType, uint32_t, int,
		bliss::kmer::transform::identity,
		bliss::kmer::hash::murmur >;
		testIndexPrecomputeCanonical<bliss::index::kmer::CountIndex<MapType>,
				bliss::io::FASTQParser, bliss::kmer::transform::lex_less>(comm,
				filename, "ST, hash, count index, precononical, murmur hash.");
		MPI_Barrier(comm);
	}

	if (which == -1 || which == 15) {
		using MapType = ::dsc::counting_unordered_map<
		KmerType, uint32_t, int,
		bliss::kmer::transform::identity,
		bliss::kmer::hash::farm >;
		testIndexPrecomputeCanonical<bliss::index::kmer::CountIndex<MapType>,
				bliss::io::FASTQParser, bliss::kmer::transform::lex_less>(comm,
				filename, "ST, hash, count index precanonical, farm hash.");
		MPI_Barrier(comm);
	}

	if (which == -1 || which == 14) {
		using MapType = ::dsc::counting_unordered_map<
		KmerType, uint32_t, int,
		bliss::kmer::transform::xor_rev_comp,
		bliss::kmer::hash::farm >;
		testIndexPrecomputeCanonical<bliss::index::kmer::CountIndex<MapType>,
				bliss::io::FASTQParser, bliss::kmer::transform::identity>(comm,
				filename, "ST, hash, count index, xor in flight, farm hash.");
		MPI_Barrier(comm);
	}

//
//
//  if (which == 9)
//  {
//  using MapType = ::dsc::counting_map<
//      KmerType, uint32_t, int,
//      bliss::kmer::transform::lex_less,
//      bliss::kmer::hash::farm >;
//  testIndex<bliss::index::kmer::CountIndex<MapType>, bliss::io::FASTQParser > (comm, filename, "ST, map, count index.");
//    MPI_Barrier(comm);
//}
//
//  if (which == 10)
//  {
//  using MapType = ::dsc::multimap<
//      KmerType, IdType, int,
//      bliss::kmer::transform::lex_less,
//      bliss::kmer::hash::farm >;
//  testIndex<bliss::index::kmer::PositionIndex<MapType>, bliss::io::FASTQParser >(comm, filename, "ST, map, position index.");
//    MPI_Barrier(comm);
//}
//
//  if (which == 11)
//  {
//  using MapType = ::dsc::multimap<
//      KmerType, KmerInfoType, int,
//      bliss::kmer::transform::lex_less,
//      bliss::kmer::hash::farm >;
//  testIndex<bliss::index::kmer::PositionQualityIndex<MapType>, bliss::io::FASTQParser >(comm, filename , "ST, map, pos+qual index");
//    MPI_Barrier(comm);
//}

<<<<<<< HEAD
	//////////////  clean up MPI.
	MPI_Finalize();
=======
  //////////////  clean up MPI.
  MPI_Finalize();

  //BL_INFOF("M Rank %d called MPI_Finalize", rank);

>>>>>>> fa1ea246

	//INFOF("M Rank %d called MPI_Finalize", rank);

	return 0;
}<|MERGE_RESOLUTION|>--- conflicted
+++ resolved
@@ -330,10 +330,8 @@
 
 		int provided;
 
-<<<<<<< HEAD
 		// one thread will be making all MPI calls.
 		MPI_Init_thread(&argc, &argv, MPI_THREAD_FUNNELED, &provided);
-=======
     if (provided < MPI_THREAD_FUNNELED) {
       BL_ERRORF("The MPI Library Does not have thread support.");
       MPI_Abort(MPI_COMM_WORLD, 1);
@@ -341,30 +339,9 @@
   } else {
     MPI_Init(&argc, &argv);
   }
->>>>>>> fa1ea246
-
-		if (provided < MPI_THREAD_FUNNELED) {
-			ERRORF("The MPI Library Does not have thread support.");
-			MPI_Abort(MPI_COMM_WORLD, 1);
-		}
-	} else {
-		MPI_Init(&argc, &argv);
-	}
 
 	mxx::comm comm = mxx::comm();
 
-<<<<<<< HEAD
-	{
-		char hostname[256];
-		memset(hostname, 0, 256);
-		gethostname(hostname, 256);
-		//INFOF("Rank %d hostname [%s]", rank, hostname);
-	}
-	MPI_Barrier(comm);
-
-	if (rank == 0)
-		INFOF("USE_MPI is set");
-=======
   {
     char hostname[256];
     memset(hostname, 0, 256);
@@ -374,7 +351,6 @@
   MPI_Barrier(comm);
 
   if (rank == 0) BL_INFOF("USE_MPI is set");
->>>>>>> fa1ea246
 #else
 	static_assert(false, "MPI used although compilation is not set to use MPI");
 #endif
@@ -583,18 +559,10 @@
 //    MPI_Barrier(comm);
 //}
 
-<<<<<<< HEAD
-	//////////////  clean up MPI.
-	MPI_Finalize();
-=======
   //////////////  clean up MPI.
   MPI_Finalize();
 
   //BL_INFOF("M Rank %d called MPI_Finalize", rank);
 
->>>>>>> fa1ea246
-
-	//INFOF("M Rank %d called MPI_Finalize", rank);
-
 	return 0;
 }