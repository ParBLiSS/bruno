/*
 * Copyright 2015 Georgia Institute of Technology
 *
 * Licensed under the Apache License, Version 2.0 (the "License");
 * you may not use this file except in compliance with the License.
 * You may obtain a copy of the License at
 *
 *     http://www.apache.org/licenses/LICENSE-2.0
 *
 * Unless required by applicable law or agreed to in writing, software
 * distributed under the License is distributed on an "AS IS" BASIS,
 * WITHOUT WARRANTIES OR CONDITIONS OF ANY KIND, either express or implied.
 * See the License for the specific language governing permissions and
 * limitations under the License.
 */

/*
 * test_de_brujin_graph_construction.cpp
 *
 *  Created on: Aug 17, 2015
 *      Author: yongchao
 *
 *  Rewrote: June 10, 2016
 *      Author: tony pan
 *
 */

#include "bliss-config.hpp"

#include <unistd.h>  // get hostname

#include <functional>
#include <random>
#include <algorithm>
#include <string>
#include <sstream>
#include <chrono>
#include <iostream>  // for system("pause");

#include "utils/logging.h"

#include "common/alphabets.hpp"
#include "common/kmer.hpp"
#include "common/base_types.hpp"
#include "utils/kmer_utils.hpp"

#include "io/mxx_support.hpp"

#include "io/sequence_iterator.hpp"
#include "io/sequence_id_iterator.hpp"

#include "iterators/transform_iterator.hpp"

#include "common/kmer_iterators.hpp"
#include "iterators/zip_iterator.hpp"
#include "index/quality_score_iterator.hpp"

#include "index/kmer_index.hpp"
#include "index/kmer_hash.hpp"
#include "debruijn/edge_iterator.hpp"
#include "debruijn/debruijn_graph_loader.hpp"
#include "debruijn/debruijn_stats.hpp"
#include "debruijn/debruijn_graph_filters.hpp"
#include "debruijn/debruijn_chain_filters.hpp"
#include "debruijn/debruijn_chain_node.hpp"
#include "debruijn/debruijn_chain_operations.hpp"

#include "debruijn/debruijn_common.hpp"
#include "debruijn/debruijn_graph_map.hpp"

#include "utils/benchmark_utils.hpp"
#include "utils/exception_handling.hpp"

#include "tclap/CmdLine.h"

#include "mxx/env.hpp"
#include "mxx/comm.hpp"

#if (pDNA == 16)
using Alphabet = bliss::common::DNA16;
#elif (pDNA == 5)
using Alphabet = bliss::common::DNA5;
//#elif (pDNA == 4)
//using Alphabet = bliss::common::DNA;
#endif


using KmerType = bliss::common::Kmer<31, Alphabet, WordType>;
using EdgeEncoding = Alphabet;

#define FileParser ::bliss::io::FASTQParser

using DBGNodeParser = bliss::debruijn::debruijn_graph_parser<KmerType>;

using DBGMapType = ::bliss::debruijn::graph::simple_hash_debruijn_graph_map<KmerType>;
using DBGType = ::bliss::index::kmer::Index<DBGMapType, DBGNodeParser>;

using ChainNodeType = ::bliss::debruijn::simple_biedge<KmerType>;
//template <typename K>
//using ChainMapParams = ::bliss::index::kmer::CanonicalHashMapParams<K>;
using ChainMapType = ::dsc::densehash_map<KmerType, ChainNodeType,
    ::bliss::debruijn::CanonicalDeBruijnHashMapParams,
     ::bliss::kmer::hash::sparsehash::special_keys<KmerType, true> >;

using ChainVecType = ::std::vector<std::pair<KmerType, ChainNodeType> >;



/**
 *
 * @param argc
 * @param argv
 * @return
 */
int main(int argc, char** argv) {

  //////////////// init logging
  LOG_INIT();

  //////////////// initialize MPI and openMP

  mxx::env e(argc, argv);
  mxx::comm comm;

  if (comm.rank() == 0) printf("EXECUTING %s\n", argv[0]);

  comm.barrier();


  //////////////// parse parameters

  //////////////// parse parameters

  std::string filename;
  filename.assign(PROJ_SRC_DIR);
  filename.append("/test/data/test.debruijn.small.fastq");

//  std::string queryname(filename);
//  int sample_ratio = 100;

  // Wrap everything in a try block.  Do this every time,
  // because exceptions will be thrown for problems.
  try {

    // Define the command line object, and insert a message
    // that describes the program. The "Command description message"
    // is printed last in the help text. The second argument is the
    // delimiter (usually space) and the last one is the version number.
    // The CmdLine object parses the argv array based on the Arg objects
    // that it contains.
    TCLAP::CmdLine cmd("Parallel de bruijn graph building", ' ', "0.1");

    // Define a value argument and add it to the command line.
    // A value arg defines a flag and a type of value that it expects,
    // such as "-n Bishop".
    TCLAP::ValueArg<std::string> fileArg("F", "file", "FASTQ file path", false, filename, "string", cmd);

    TCLAP::ValueArg<std::string> queryArg("O", "output_prefix", "Output file prefix", false, "", "string", cmd);

//    TCLAP::ValueArg<std::string> queryArg("Q", "query", "FASTQ file path for query. default to same file as index file", false, "", "string", cmd);
//    TCLAP::ValueArg<int> sampleArg("S",
//                                   "query-sample", "sampling ratio for the query kmers. default=100",
//                                   false, sample_ratio, "int", cmd);


    // Parse the argv array.
    cmd.parse( argc, argv );

    filename = fileArg.getValue();

//    // Get the value parsed by each arg.
// set the default for query to filename, and/home/DATA/1000genome/HG00096/SRR077487_1.filt.0_03125noN.fastq reparse
//    queryname = queryArg.getValue();   // get this first
//    if (queryname.empty()) // at default  set to same as input.
//      queryname = filename;
//    sample_ratio = sampleArg.getValue();


<<<<<<< HEAD
  } catch (TCLAP::ArgException &e)  // catch any exceptions
  {
    std::cerr << "error: " << e.error() << " for arg " << e.argId() << std::endl;
    exit(-1);
=======
  std::string extension = ::bliss::utils::file::get_file_extension(filename);
  std::transform(extension.begin(), extension.end(), extension.begin(), ::tolower);
  if (extension.compare("fastq") == 0) {
    // default to including quality score iterators.
    ::bliss::io::KmerFileHelper::template read_file_posix<::bliss::index::kmer::KmerParser<KmerType>, ::bliss::io::FASTQParser, ::bliss::io::SequencesIterator >(filename, query, comm);
  } else {
    throw std::invalid_argument("input filename extension is not supported.");
>>>>>>> adc8ac07
  }





  // ================  read and get file

  DBGType idx(comm);
  ChainMapType chainmap(comm);


  BL_BENCH_INIT(test);

  std::vector<KmerType> query;
  std::vector<KmerType> neighbors;
  neighbors.reserve(4);


  KmerType testKmer(std::string("CAAGATGGGTGGAATGGCCAGTTAACCACTG"));

  // TODO: filter out, or do something, about "N".  May have to add back support for ASCII edge encoding so that we can use DNA5 alphabet

  {
    ::std::vector<typename DBGNodeParser::value_type> temp;

    BL_BENCH_START(test);
    if (comm.rank() == 0) printf("reading %s via posix\n", filename.c_str());
    idx.read_file_posix<FileParser, DBGNodeParser>(filename, temp, comm);
    BL_BENCH_COLLECTIVE_END(test, "read", temp.size(), comm);

    //		  for (auto t : temp) {
    //		    std::cout << "input kmer " << bliss::utils::KmerUtils::toASCIIString(t.first) << " edges " << t.second << std::endl;
    //		  }
    //

    // all possible k-mers from input should already be present, so no need to test.

    // ============== insert

    size_t total = mxx::allreduce(temp.size(), comm);
    if (comm.rank() == 0) printf("total size is %lu\n", total);

    BL_BENCH_START(test);
    idx.insert(temp);
    BL_BENCH_COLLECTIVE_END(test, "insert", idx.local_size(), comm);

    total = idx.size();
    if (comm.rank() == 0) printf("total size after insert/rehash is %lu\n", total);


    // get all possible edges.
    //============== testing to ensure that all the possible edges are present.
    //    	std::cout << "COMPRESSED MAP" << std::endl;
    //	    auto cc = idx.get_map().get_local_container();
    //	    for (auto it = cc.begin(); it != cc.end(); ++it) {
    //
    //	    	std::cout << "kmer: " << it->first << " edge " << it->second << std::endl;
    //
    //	    	neighbors.clear();
    //	    	it->second.get_out_neighbors(it->first, neighbors);
    //	        query.insert(query.end(), neighbors.begin(), neighbors.end());
    //
    //	        neighbors.clear();
    //	        it->second.get_in_neighbors(it->first, neighbors);
    //	        query.insert(query.end(), neighbors.begin(), neighbors.end());
    //	    }

    //	    // =============== check to see if index is superset of query.  (count should have every result entry showing 1.)
    //	    {
    //	      auto lquery = query;
    //	      BL_BENCH_START(test);
    //	      auto counts = idx.count(lquery);
    //	      BL_BENCH_COLLECTIVE_END(test, "count", counts.size(), comm);
    //
    //	      auto absent_end = std::partition(counts.begin(), counts.end(), [](std::pair<KmerType, size_t> const & x){
    //	    	  return x.second == 0;
    //	      });
    //	      printf(" total query = %lu, unique query = %lu, unique absent = %lu\n", query.size(), counts.size(), std::distance(counts.begin(), absent_end));
    //
    //	      for (auto it = counts.begin(); it != absent_end; ++it) {
    //	    	  std::cout << "  " << it->first << std::endl;
    // 	      }
    //	    }
    //
    //	    comm.barrier();
    //
    //	    // =============== check to see if query is superset of index.  (erase should result in empty)
    //	    {
    //	    	auto lquery = query;
    //		      BL_BENCH_START(test);
    //		      size_t erased = idx.get_map().erase(lquery);
    //		      BL_BENCH_COLLECTIVE_END(test, "erase", erased, comm);
    //
    //		      printf(" total query = %lu, erased = %lu, remaining = %lu\n", query.size(), erased, idx.local_size());
    //
    //	    }
    //
    //	      comm.barrier();
    //	      idx.get_map().erase(::fsc::TruePredicate());
    //	      comm.barrier();
    //		  BL_BENCH_START(test);
    //		  idx.insert(temp);
    //		  BL_BENCH_COLLECTIVE_END(test, "reinsert", idx.local_size(), comm);
  }

  {

    //	      {
    //	        auto lquery = query;
    //
    //	      BL_BENCH_START(test);
    //	      auto found = idx.find_overlap(lquery);
    //	      BL_BENCH_COLLECTIVE_END(test, "find_overlap", found.size(), comm);
    //	      }
    //	    // separate test because of it being potentially very slow depending on imbalance.

    {
      // get histogram for the edge types in debruijn graph

      ::std::vector<std::pair<typename DBGMapType::key_type, typename DBGMapType::mapped_type> > nodes;

      BL_BENCH_START(test);
      // get the content as an array
      idx.get_map().to_vector(nodes);
      BL_BENCH_COLLECTIVE_END(test, "to_vector", nodes.size(), comm);

      BL_BENCH_START(test);
      // then compute histogram
      ::bliss::debruijn::graph::print_compact_multi_biedge_histogram(nodes.begin(), nodes.end(), comm);
      BL_BENCH_COLLECTIVE_END(test, "histogram", nodes.size(), comm);
    }


    {
      ::std::vector<std::pair<typename DBGMapType::key_type, typename DBGMapType::mapped_type> > chain_nodes;

      BL_BENCH_START(test);
      // find chain nodes
      chain_nodes = idx.find_if(::bliss::debruijn::filter::graph::IsChainNode());
      BL_BENCH_COLLECTIVE_END(test, "get_chains", chain_nodes.size(), comm);

      BL_BENCH_START(test);
      // then compute histogram
      ::bliss::debruijn::graph::print_compact_multi_biedge_histogram(chain_nodes.begin(), chain_nodes.end(), comm);
      BL_BENCH_COLLECTIVE_END(test, "chain_histogram", chain_nodes.size(), comm);


      // insert into local container inside chainmap.
      BL_BENCH_START(test);

      // initialize the chain map.  note that key kmers are canonical, same as in DBG.
      // note also that edge k-mers have same orientation as key kmers, but may not be canonical.
      for (auto t : chain_nodes) {
        ChainNodeType node(KmerType(), KmerType(), 0, 0);   // default node

        // get the in neighbor
        neighbors.clear();
        t.second.get_in_neighbors(t.first, neighbors);
        assert(neighbors.size() < 2);   // should not have more than 1 neighbors.
        if (neighbors.size() == 1) {
          std::get<0>(node) = neighbors[0];
          std::get<2>(node) = 1;
        }

        // get the out neighbor
        neighbors.clear();
        t.second.get_out_neighbors(t.first, neighbors);
        assert(neighbors.size() < 2);   // should not have more than 1 neighbors.
        if (neighbors.size() == 1) {
          std::get<1>(node) = neighbors[0];
          std::get<3>(node) = 1;
        }


        chainmap.get_local_container().insert(::std::make_pair(::std::move(t.first), ::std::move(node)));
        //            std::cout << "BIEDGE\tin dist\t" << std::get<2>(node) << " kmer: " << std::get<0>(node) << std::endl;
        //            std::cout << "\tKmer bi edge:\t" << t.first << std::endl;
        //            std::cout << "\tout dist\t" << std::get<3>(node) << " kmer: " << std::get<1>(node) << std::endl;

      }
      BL_BENCH_COLLECTIVE_END(test, "insert in chainmap.", chainmap.local_size(), comm);

      //========= report.
      auto result = chainmap.find(::bliss::debruijn::filter::chain::IsTerminus());
      auto result2 = chainmap.find(::bliss::debruijn::filter::chain::IsIsolated());
      printf("chain map contains %lu chained termini and  %lu isolated\n", result.size(), result2.size());

    }


    {
      //=== find branching nodes. local computation.
      BL_BENCH_START(test);
      auto nodes = idx.find_if(::bliss::debruijn::filter::graph::IsBranchPoint());
      BL_BENCH_COLLECTIVE_END(test, "get_branches", nodes.size(), comm);

      BL_BENCH_START(test);
      // then compute histogram
      ::bliss::debruijn::graph::print_compact_multi_biedge_histogram(nodes.begin(), nodes.end(), comm);
      BL_BENCH_COLLECTIVE_END(test, "branch_histogram", nodes.size(), comm);

      //          //=== get the neighbors of the branch points.  for information only.
      //          BL_BENCH_START(test);
      //          std::vector<KmerType> all_neighbors2;
      //          all_neighbors2.reserve(nodes.size() * 4);
      //
      //          for (auto t : nodes) {
      //            neighbors.clear();
      //            t.second.get_out_neighbors(t.first, neighbors);
      //            all_neighbors2.insert(all_neighbors2.end(), neighbors.begin(), neighbors.end());
      //
      //            neighbors.clear();
      //            t.second.get_in_neighbors(t.first, neighbors);
      //            all_neighbors2.insert(all_neighbors2.end(), neighbors.begin(), neighbors.end());
      //          }
      //          BL_BENCH_COLLECTIVE_END(test, "branch_neighbors", all_neighbors2.size(), comm);
      //
      //          // now check to see which are chain nodes.  these are chain nodes adjacent to branch points.
      //          // include chain termini that are adjacent to branch points, so we can mark them in the chainmap.
      //          BL_BENCH_START(test);
      //          auto found = idx.find_if_overlap(all_neighbors2, ::bliss::debruijn::filter::graph::IsChainNode());
      //          BL_BENCH_COLLECTIVE_END(test, "terminal_neighbors", found.size(), comm);
      //
      //          BL_BENCH_START(test);
      //          // then compute histogram
      //          ::bliss::debruijn::graph::print_compact_multi_biedge_histogram(found, comm);
      //          BL_BENCH_COLLECTIVE_END(test, "termini_histogram", found.size(), comm);
      //
      //
      //          // now check to see which are chain nodes.  these are chain nodes adjacent to branch points.
      //          // include chain termini that are adjacent to branch points, so we can mark them in the chainmap.
      //          BL_BENCH_START(test);
      //          auto found2 = idx.find_if_overlap(all_neighbors2, ::bliss::debruijn::filter::graph::IsTerminus());
      //          BL_BENCH_COLLECTIVE_END(test, "stump_termini", found2.size(), comm);
      //
      //          BL_BENCH_START(test);
      //          // then compute histogram
      //          ::bliss::debruijn::graph::print_compact_multi_biedge_histogram(found2, comm);
      //          BL_BENCH_COLLECTIVE_END(test, "stump_histogram", found2.size(), comm);


      //=== mark neighbors of branch points.
      BL_BENCH_START(test);
      std::vector<std::pair<KmerType, bliss::debruijn::operation::chain::terminus_update_md<KmerType> > > all_neighbors;
      all_neighbors.reserve(nodes.size() * 4);

      for (auto t : nodes) {
        neighbors.clear();
        t.second.get_out_neighbors(t.first, neighbors);
        for (auto n : neighbors) {
          // insert as is.  let lex_less handle flipping it.
          all_neighbors.emplace_back(n, bliss::debruijn::operation::chain::terminus_update_md<KmerType>(t.first, bliss::debruijn::operation::IN));
        }

        neighbors.clear();
        t.second.get_in_neighbors(t.first, neighbors);
        for (auto n : neighbors) {
          // insert as is.  let lex_less handle flipping it.
          all_neighbors.emplace_back(n, bliss::debruijn::operation::chain::terminus_update_md<KmerType>(t.first, bliss::debruijn::operation::OUT));
        }
      }
      BL_BENCH_COLLECTIVE_END(test, "branch_neighbors_2", all_neighbors.size(), comm);

      // now check to see which are chain nodes.  these are chain nodes adjacent to branch points.
      // include chain termini that are adjacent to branch points, so we can mark them in the chainmap.
      BL_BENCH_START(test);
      ::bliss::debruijn::operation::chain::terminus_update<KmerType> updater;
      size_t count = chainmap.update(all_neighbors, false, updater );
      BL_BENCH_COLLECTIVE_END(test, "update_termini", count, comm);

      //          for (auto it = chainmap.get_local_container().begin(); it != chainmap.get_local_container().end(); ++it) {
      //              std::cout << "TERMED\tin dist\t" << std::get<2>(it->second) << " kmer: " << std::get<0>(it->second) << std::endl;
      //              std::cout << "\tKmer bi edge:\t" << it->first << std::endl;
      //              std::cout << "\tout dist\t" << std::get<3>(it->second) << " kmer: " << std::get<1>(it->second) << std::endl;
      //          }

      //          //========= split singleton entries from chainmap.
      //          {
      //            BL_BENCH_START(test);
      //            auto single_chains = chainmap.find(::bliss::debruijn::filter::chain::IsIsolated());
      //            BL_BENCH_COLLECTIVE_END(test, "singletons", single_chains.size(), comm);
      //            printf("found %lu singletons in %lu chainmap\n", single_chains.size(), chainmap.local_size());
      //          }
      //
      //          {
      //            BL_BENCH_START(test);
      //            auto single_chains = chainmap.find(::bliss::debruijn::filter::chain::IsTerminus());
      //            BL_BENCH_COLLECTIVE_END(test, "termini", single_chains.size(), comm);
      //            printf("found %lu termini in %lu chainmap\n", single_chains.size(), chainmap.local_size());
      //          }
    }


    //        {
    //          // NOW: do the list ranking
    //
    //          // search unfinished
    //          BL_BENCH_START(test);
    //          auto unfinished = chainmap.find(::bliss::debruijn::filter::chain::PointsToInternalNode());
    //          BL_BENCH_COLLECTIVE_END(test, "unfinished", unfinished.size(), comm);
    //
    //          // get global unfinished count
    //          bool all_compacted = (unfinished.size() == 0);
    //          all_compacted = ::mxx::all_of(all_compacted, comm);
    //
    //
    //          // while have unfinished,  run
    //          BL_BENCH_START(test);
    //          size_t iterations = 0;
    //
    //          std::vector<KmerType> qq;
    //          qq.reserve(unfinished.size() * 2);
    //
    //
    //          while (!all_compacted) {
    //
    //        	  qq.clear();
    //            // get left and right edges, generate updates
    //
    ////            std::cout << "iteration " << iterations << " kmer: " << unfinished[0].first <<
    ////                " in: " << std::get<0>(unfinished[0].second) << " out: " << std::get<1>(unfinished[0].second) <<
    ////                " in dist " << std::get<2>(unfinished[0].second) << " out dist " << std::get<3>(unfinished[0].second) << std::endl;
    //
    //        	  // get the end points.
    //            for (auto t : unfinished) {
    //                md = t.second;
    //            	std::cout << "it " << iterations;
    //            	std::cout << "\tin dist " << std::get<2>(md) << " kmer: " << std::get<0>(md) << std::endl;
    //            	std::cout << "\tkmer: " << t.first << std::endl;
    //            	std::cout << "\tout dist " << std::get<3>(md) << " kmer: " << std::get<1>(md) << std::endl;
    //
    //            	// add the in edge target if it needs to be updated.
    //            	if (std::get<2>(md) > 0) {
    //            		qq.emplace_back(std::get<0>(md));
    //            	}
    //            	if (std::get<3>(md) > 0) {
    //            		qq.emplace_back(std::get<1>(md));
    //            	}
    //
    //            }
    //            printf("iter %ld query size = %ld\n", iterations, qq.size());
    //
    //            comm.barrier();
    //
    //            // now query.
    //            auto results = chainmap.find(qq);
    //            printf("iter %ld query results size = %ld\n", iterations, results.size());
    //
    //
    //            // now do local updates.
    //            // go throught the unfinished list again
    //            // need info about where the query came from (which k-mer?)
    //            // else use a local map to index the results.
    //
    //
    //
    //
    //            // search unfinished.
    //            unfinished = chainmap.find(::bliss::debruijn::filter::chain::PointsToInternalNode());
    //
    //
    //            // get global unfinished count
    //            all_compacted = (unfinished.size() == 0);
    //            all_compacted = ::mxx::all_of(all_compacted, comm);
    //
    //            ++iterations;
    //
    //          }
    //          BL_BENCH_COLLECTIVE_END(test, "compact", iterations, comm);
    //
    //
    //          // ========= check compacted chains.
    //
    //
    //
    //
    //        }


    size_t iterations = 0;
    size_t cycle_nodes = 0;

    {
      // NOW: do the list ranking

      // search unfinished
      BL_BENCH_START(test);
      auto unfinished = chainmap.find(::bliss::debruijn::filter::chain::PointsToInternalNode());
      BL_BENCH_COLLECTIVE_END(test, "unfinished", unfinished.size(), comm);

      // get global unfinished count
      bool all_compacted = (unfinished.size() == 0);
      all_compacted = ::mxx::all_of(all_compacted, comm);


      // while not same, run
      BL_BENCH_START(test);

      std::vector<std::pair<KmerType, bliss::debruijn::operation::chain::chain_update_md<KmerType> > > updates;
      updates.reserve(unfinished.size() * 2);

      int dist = 0;
      KmerType ll, rr;
      bliss::debruijn::simple_biedge<KmerType> md;

      //          size_t last_updated = 0;

      while (!all_compacted) {

        updates.clear();

        // get left and right edges, generate updates

        //            std::cout << "iteration " << iterations << " kmer: " << unfinished[0].first <<
        //                " in: " << std::get<0>(unfinished[0].second) << " out: " << std::get<1>(unfinished[0].second) <<
        //                " in dist " << std::get<2>(unfinished[0].second) << " out dist " << std::get<3>(unfinished[0].second) << std::endl;


        for (auto t : unfinished) {
          md = t.second;



          // each is a pair with kmer, <in kmer, out kmer, in dist, out dist>
          // constructing 2 edges <in, out> and <out, in>  distance is sum of the 2.
          // indication of whether edge destination is a terminus depend only on the sign of distance to that node.

          dist = abs(std::get<2>(md)) + abs(std::get<3>(md));   // this double the distance...

          // and below pointer jumps.

          // construct forward edge, from ll to rr, only if current node is not a terminus for the "in" side
          if (std::get<2>(md) != 0)  {
            // send rr to ll.  also let ll know if rr is a terminus.  orientation is OUT
            updates.emplace_back(std::get<0>(md),
                                 bliss::debruijn::operation::chain::chain_update_md<KmerType>((std::get<3>(md) == 0) ? t.first : std::get<1>(md),
                                     ((std::get<3>(md) > 0) ? dist : -dist),
                                     bliss::debruijn::operation::OUT));
            // if out dist is 0, then this node is a terminal node.  sent self as target.  else use right kmer.
            // if out dist is negative, then out kmer (rr) points to a terminus, including self (dist = 0), set update distance to negative to indicate so.

          }  // else case is same as below

          // construct backward edge, from out to in, only if current node is not a terminus for the "out" side
          if (std::get<3>(md) != 0) {
            // send ll to rr.  also let rr know if ll is a terminus.  orientation is IN
            updates.emplace_back(std::get<1>(md),
                                 bliss::debruijn::operation::chain::chain_update_md<KmerType>((std::get<2>(md) == 0) ? t.first : std::get<0>(md),
                                     ((std::get<2>(md) > 0) ? dist : -dist),
                                     bliss::debruijn::operation::IN));
            // if target is a terminus, then set self as target.  else use left kmer
            // if target points to a terminus, including self (dist = 0), set update distance to negative to indicate so.
          }  // else case is same as above



          // if ((std::get<2>(md) == 0) && (std::get<3>(md) == 0)) continue;  // singleton.   next.
        }

        ////            if (last_updated == updates.size()) {
        //                for (auto t : unfinished) {
        //                	md = t.second;
        //
        //                	KmerType tt = testKmer.reverse_complement();
        //                	if ( ((t.first == testKmer) || (t.first == tt) ) ||
        //                		((std::get<0>(md) == testKmer) || (std::get<0>(md) == tt)) ||
        //                			((std::get<1>(md) == testKmer) || (std::get<1>(md) == tt))) {
        //
        //						std::cout << "it " << iterations;
        //						std::cout << "\tin dist " << std::get<2>(md) << " kmer: " << bliss::utils::KmerUtils::toASCIIString(std::get<0>(md)) <<
        //								" rc: " << bliss::utils::KmerUtils::toASCIIString(std::get<0>(md).reverse_complement()) << std::endl;
        //						std::cout << "\tkmer: " << bliss::utils::KmerUtils::toASCIIString(t.first) << " rc: " << bliss::utils::KmerUtils::toASCIIString(t.first.reverse_complement()) << std::endl;
        //						std::cout << "\tout dist " << std::get<3>(md) << " kmer: " << bliss::utils::KmerUtils::toASCIIString(std::get<1>(md)) <<
        //								" rc: " << bliss::utils::KmerUtils::toASCIIString(std::get<1>(md).reverse_complement()) << std::endl;
        //                	}
        //                }
        ////            }


        comm.barrier();

        // now perform update
        ::bliss::debruijn::operation::chain::chain_update<KmerType> chain_updater;
        size_t count = chainmap.update(updates, false, chain_updater );

<<<<<<< HEAD
        //            last_updated = count;
=======
	BL_BENCH_START(test);
	idx.template build_posix<SeqParser, ::bliss::io::SequencesIterator>(filename, comm);
	BL_BENCH_END(test, "build", idx.local_size());
>>>>>>> adc8ac07

        // search unfinished.
        unfinished = chainmap.find(::bliss::debruijn::filter::chain::PointsToInternalNode());

        //            {
        //              auto t = unfinished[0];
        //              auto md = t.second;
        //  			std::cout << "it " << iterations;
        //  			std::cout << "\tin dist " << std::get<2>(md) << " kmer: " << bliss::utils::KmerUtils::toASCIIString(std::get<0>(md)) <<
        //  					" rc: " << bliss::utils::KmerUtils::toASCIIString(std::get<0>(md).reverse_complement()) << std::endl;
        //  			std::cout << "\tkmer: " << bliss::utils::KmerUtils::toASCIIString(t.first) << " rc: " << bliss::utils::KmerUtils::toASCIIString(t.first.reverse_complement()) << std::endl;
        //  			std::cout << "\tout dist " << std::get<3>(md) << " kmer: " << bliss::utils::KmerUtils::toASCIIString(std::get<1>(md)) <<
        //  					" rc: " << bliss::utils::KmerUtils::toASCIIString(std::get<1>(md).reverse_complement()) << std::endl;
        //            }

        // at this point, the new distances in lists are 2^(iterations + 1)
        ++iterations;

        // get global unfinished count
        cycle_nodes = std::count_if(unfinished.begin(), unfinished.end(),
                                    ::bliss::debruijn::filter::chain::IsCycleNode(iterations));
        if (comm.rank() < 4) printf("rank %d iter %lu updated %lu, unfinished %lu noncycle %lu\n", comm.rank(), iterations, count, unfinished.size(), cycle_nodes);
        all_compacted = (count == 0) || (cycle_nodes == unfinished.size());
        all_compacted = ::mxx::all_of(all_compacted, comm);

      }
      BL_BENCH_COLLECTIVE_END(test, "compact", cycle_nodes, comm);
    }

    // ==== final query to see if at terminus
    {
      // NOW: do the list ranking

      // search unfinished
      BL_BENCH_START(test);
      auto unfinished = chainmap.find(::bliss::debruijn::filter::chain::PointsToInternalNode());
      BL_BENCH_COLLECTIVE_END(test, "unfinished2", unfinished.size(), comm);

      // get global unfinished count
      bool all_compacted = (unfinished.size() == 0);
      all_compacted = ::mxx::all_of(all_compacted, comm);


      // while have unfinished,  run.  qq contains kmers not necessarily canonical
      BL_BENCH_START(test);

      std::vector<KmerType> qq;
      qq.reserve(unfinished.size() * 2);

      if (!all_compacted) {

        qq.clear();
        // get left and right edges, generate updates

        //            std::cout << "iteration " << iterations << " kmer: " << unfinished[0].first <<
        //                " in: " << std::get<0>(unfinished[0].second) << " out: " << std::get<1>(unfinished[0].second) <<
        //                " in dist " << std::get<2>(unfinished[0].second) << " out dist " << std::get<3>(unfinished[0].second) << std::endl;

        // get the end points.
        bliss::debruijn::simple_biedge<KmerType> md;

        for (auto t : unfinished) {
          md = t.second;
          //				std::cout << "\tin dist " << std::get<2>(md) << " kmer: " << std::get<0>(md) << std::endl;
          //				std::cout << "\tkmer: " << t.first << std::endl;
          //				std::cout << "\tout dist " << std::get<3>(md) << " kmer: " << std::get<1>(md) << std::endl;

          // add the in edge target if it needs to be updated.
          if (std::get<2>(md) > 0) {
            qq.emplace_back(std::get<0>(md));
          }
          if (std::get<3>(md) > 0) {
            qq.emplace_back(std::get<1>(md));
          }

        }

        comm.barrier();

        // now query.
        auto results = chainmap.find(qq);


        // put query results in a map.  key is CANONICAL
        typename ChainMapType::local_container_type res_map(results.begin(), results.end());

        // now update.  for each unfinished
        KmerType kk;
        ::bliss::kmer::transform::lex_less<KmerType> lexless;
        for (auto t : unfinished) {
          // get left (in) kmer.
          kk = std::get<0>(t.second);

          // lookup left by canonicaliter %ld
          auto it = res_map.find(lexless(kk));

          // if left is at terminus, and we haven't updated it,
          if (((std::get<2>(it->second) == 0) || (std::get<3>(it->second) == 0)) &&
              (std::get<2>(t.second) > 0)) {
            // update the current left
            std::get<2>((*(chainmap.get_local_container().find(t.first))).second) = -(std::get<2>(t.second));
          }

          // get right (out) kmer
          kk = std::get<1>(t.second);

          // lookup left by canonical
          it = res_map.find(lexless(kk));

          // if left is at terminus, and we haven't updated it,
          if (((std::get<2>(it->second) == 0) || (std::get<3>(it->second) == 0)) &&
              (std::get<3>(t.second) > 0)) {
            // update the current left
            std::get<3>((*(chainmap.get_local_container().find(t.first))).second) = -(std::get<3>(t.second));
          }

        }

      }
      BL_BENCH_COLLECTIVE_END(test, "cleanup", unfinished.size(), comm);


      // search unfinished.count
      unfinished = chainmap.find(::bliss::debruijn::filter::chain::IsUncompactedNode(iterations));


      // get global unfinished count
      all_compacted = (unfinished.size() == 0);
      all_compacted = ::mxx::all_of(all_compacted, comm);

      assert(all_compacted);
    }


    {
      // ========= get compacted chains.

      // remove cycle nodes
      BL_BENCH_START(test);
      size_t cycle_node_count = chainmap.erase(::bliss::debruijn::filter::chain::IsCycleNode(iterations));
      BL_BENCH_COLLECTIVE_END(test, "erase cycle", cycle_node_count, comm);

      BL_BENCH_START(test);
      auto termini = chainmap.find(::bliss::debruijn::filter::chain::IsTerminus());
      BL_BENCH_COLLECTIVE_END(test, "chain termini", termini.size(), comm);

      std::cout << "COMPACTED CHAIN END POINTS" << std::endl;
      for (auto t : termini) {
        auto md = t.second;
        std::cout << "terminus\tin dist " << std::get<2>(md) << " kmer: " << bliss::utils::KmerUtils::toASCIIString(std::get<0>(md)) << " rc: " << bliss::utils::KmerUtils::toASCIIString(std::get<0>(md).reverse_complement()) << std::endl;
        std::cout << "\tkmer: " << bliss::utils::KmerUtils::toASCIIString(t.first) << " rc: " << bliss::utils::KmerUtils::toASCIIString(t.first.reverse_complement()) << std::endl;
        std::cout << "\tout dist " << std::get<3>(md) << " kmer: " << bliss::utils::KmerUtils::toASCIIString(std::get<1>(md)) << " rc: " << bliss::utils::KmerUtils::toASCIIString(std::get<1>(md).reverse_complement()) << std::endl;
      }

      // ========== construct new graph with compacted chains and junction nodes.

      BL_BENCH_START(test);
      std::vector<::bliss::debruijn::chain::listranked_chain_node<KmerType> > result;
      result.reserve(chainmap.size());
      ::fsc::back_emplace_iterator<std::vector<::bliss::debruijn::chain::listranked_chain_node<KmerType> > > back_emplacer(result);

      // first transform nodes so that we are pointing to canonical terminus k-mers.
      std::transform(chainmap.get_local_container().begin(), chainmap.get_local_container().end(), back_emplacer,
    		  ::bliss::debruijn::operation::chain::to_listranked_chain_node<KmerType>());
      BL_BENCH_COLLECTIVE_END(test, "transform chain", chainmap.size(), comm);

//      for (auto r : result) {
//    	  std::cout << "k-mer: " << bliss::utils::KmerUtils::toASCIIString(std::get<0>(r)) <<
//    			  " l-mer id " << bliss::utils::KmerUtils::toASCIIString(std::get<1>(r)) << " dist " << std::get<2>(r) << std::endl;
 //     }

      // sort
      BL_BENCH_START(test);
      // first transform nodes so that we are pointing to canonical terminus k-mers.
      std::sort(result.begin(), result.end(), ::bliss::debruijn::operation::chain::chain_rep_less<KmerType>());
      BL_BENCH_COLLECTIVE_END(test, "sort chain node", result.size(), comm);

      // print out.
      BL_BENCH_START(test);
      std::for_each(result.begin(), result.end(), ::bliss::debruijn::operation::chain::print_chain_as_fasta<KmerType>(std::cout));
      BL_BENCH_COLLECTIVE_END(test, "print chain", result.size(), comm);

    }


  }


  BL_BENCH_REPORT_MPI_NAMED(test, "app", comm);


  // mpi cleanup is automatic
  comm.barrier();

  return 0;

}
<|MERGE_RESOLUTION|>--- conflicted
+++ resolved
@@ -176,12 +176,12 @@
 //    sample_ratio = sampleArg.getValue();
 
 
-<<<<<<< HEAD
   } catch (TCLAP::ArgException &e)  // catch any exceptions
   {
     std::cerr << "error: " << e.error() << " for arg " << e.argId() << std::endl;
     exit(-1);
-=======
+  }
+
   std::string extension = ::bliss::utils::file::get_file_extension(filename);
   std::transform(extension.begin(), extension.end(), extension.begin(), ::tolower);
   if (extension.compare("fastq") == 0) {
@@ -189,7 +189,6 @@
     ::bliss::io::KmerFileHelper::template read_file_posix<::bliss::index::kmer::KmerParser<KmerType>, ::bliss::io::FASTQParser, ::bliss::io::SequencesIterator >(filename, query, comm);
   } else {
     throw std::invalid_argument("input filename extension is not supported.");
->>>>>>> adc8ac07
   }
 
 
@@ -676,13 +675,9 @@
         ::bliss::debruijn::operation::chain::chain_update<KmerType> chain_updater;
         size_t count = chainmap.update(updates, false, chain_updater );
 
-<<<<<<< HEAD
-        //            last_updated = count;
-=======
 	BL_BENCH_START(test);
 	idx.template build_posix<SeqParser, ::bliss::io::SequencesIterator>(filename, comm);
 	BL_BENCH_END(test, "build", idx.local_size());
->>>>>>> adc8ac07
 
         // search unfinished.
         unfinished = chainmap.find(::bliss::debruijn::filter::chain::PointsToInternalNode());
